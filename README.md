--- conflicted
+++ resolved
@@ -1,5 +1,4 @@
-<<<<<<< HEAD
-# govbox
+# PolicyKit
 
 ## Getting Started
 `pip install -r requirements.txt`
@@ -12,7 +11,4 @@
 
 Had issue with LOGGING filename...
 
-Unable to open configuration file thing...
-=======
-# PolicyKit
->>>>>>> c730b5cf
+Unable to open configuration file thing...
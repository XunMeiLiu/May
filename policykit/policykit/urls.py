--- conflicted
+++ resolved
@@ -32,13 +32,8 @@
             'discord_client_id': DISCORD_CLIENT_ID
         }
     )),
-<<<<<<< HEAD
     path('main/', policyviews.v2 if VERSION == "v2" else admin_site.urls),
-    path('policyengine/', include('policyengine.urls')),
-=======
-    path('main/', admin_site.urls),
     path('main/policyengine/', include('policyengine.urls')),
->>>>>>> 22940316
     path('jet/', include('jet.urls', 'jet')),  # Django JET URLS
     path('jet/dashboard/', include('jet.dashboard.urls', 'jet-dashboard')),  # Django JET dashboard URLS
     path('admin/', admin.site.urls),

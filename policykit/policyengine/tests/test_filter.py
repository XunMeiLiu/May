from django.test import TestCase
from policyengine.filter import *

def is_valid(code):
    errors = filter_code(code)
<<<<<<< HEAD
    return len(errors) == 0
=======
    if len(errors) > 0:
        if shouldPass:
            raise Exception("FAILED test case: should have passed: " + code + "\n")
    else:
        if shouldPass == False:
            raise Exception("FAILED test case: should NOT have passed: " + code + "\n")
>>>>>>> 4a1b6bce

dangerous_modules = [
    "os",
    "sys",
]

dangerous_functions = [
    "compile",
    "dir",
    "exec",
    "execfile",
    "eval",
    "file",
    "globals",
    "input",
    "locals",
    "open",
    "raw_input",
    "vars",
]

code = [
# Code 1
"""
action.execute()
""",

# Code 2
"""
if action.initiator.groups.filter(name = "Moderator").exists():
    return PASSED
else:
    return FAILED
""",

# Code 3
"""
import math

voter_users = users.filter(groups__name__in=['Moderator'])
yes_votes = action.proposal.get_yes_votes(users=voter_users, value=True)
if len(yes_votes) >= math.ceil(voter_users.count()/2):
    return PASSED
elif action.proposal.get_time_elapsed() > datetime.timedelta(days=1):
    return FAILED
""",

# Code 4
"""
usernames = [u.username for u in users]
jury = random.sample(usernames, k=3)
action.data.add('jury', jury)
""",

# Code 5
"""
jury = action.data.get('jury')
jury_users = users.filter(username__in=jury)
yes_votes = action.proposal.get_yes_votes(users=jury_users, value=True)
if len(yes_votes) >= 2:
    return PASSED
elif action.proposal.get_time_elapsed() > datetime.timedelta(days=2):
    return FAILED
""",
]

# Create your tests here.
class FilterTests(TestCase):
    def test_import_whitelisted_modules(self):
        for module in whitelisted_modules:
            code = "import " + module
            self.assertTrue(is_valid(code))

    def test_dangerous_modules(self):
        for module in dangerous_modules:
            code = "import " + module
            self.assertFalse(is_valid(code))

    def test_dangerous_functions(self):
        for function in dangerous_functions:
            code = function + "()"
            self.assertFalse(is_valid(code))

    def test_policy_code_1(self):
        self.assertTrue(is_valid(code[0]))

    def test_policy_code_2(self):
        self.assertTrue(is_valid(code[1]))

    def test_policy_code_3(self):
        self.assertTrue(is_valid(code[2]))

    def test_policy_code_4(self):
        self.assertTrue(is_valid(code[3]))

    def test_policy_code_5(self):
        self.assertTrue(is_valid(code[4]))<|MERGE_RESOLUTION|>--- conflicted
+++ resolved
@@ -3,16 +3,7 @@
 
 def is_valid(code):
     errors = filter_code(code)
-<<<<<<< HEAD
     return len(errors) == 0
-=======
-    if len(errors) > 0:
-        if shouldPass:
-            raise Exception("FAILED test case: should have passed: " + code + "\n")
-    else:
-        if shouldPass == False:
-            raise Exception("FAILED test case: should NOT have passed: " + code + "\n")
->>>>>>> 4a1b6bce
 
 dangerous_modules = [
     "os",

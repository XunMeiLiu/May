from django.db import models, transaction
from django.db.models.signals import post_save
from django.dispatch import receiver
from django.contrib.auth.models import User, Group, Permission
from django.contrib.contenttypes.models import ContentType
from django.contrib.contenttypes.fields import GenericForeignKey
# from django.contrib.govinterface.models import LogEntry
from polymorphic.models import PolymorphicModel
from django.core.exceptions import ValidationError
from policyengine.views import check_policy, filter_policy, initialize_policy, pass_policy, fail_policy, notify_policy
import urllib
import json

import logging


logger = logging.getLogger(__name__)

# Default values for code fields in editor
DEFAULT_FILTER = "# Replace this code with your custom Filter code\nreturn True\n\n"
DEFAULT_INITIALIZE = "# Replace this code with your custom Initialize code\npass\n\n"
DEFAULT_CHECK = "# Replace this code with your custom Check code\nreturn PASSED\n\n"
DEFAULT_NOTIFY = "# Replace this code with your custom Notify code\npass\n\n"
DEFAULT_SUCCESS = "# Replace this code with your custom Pass code\naction.execute()\n\n"
DEFAULT_FAIL = "# Replace this code with your custom Fail code\npass\n\n"

def on_transaction_commit(func):
    def inner(*args, **kwargs):
        transaction.on_commit(lambda: func(*args, **kwargs))

    return inner

class Community(PolymorphicModel):
    community_name = models.CharField('team_name',
                              max_length=1000)
    base_role = models.OneToOneField('CommunityRole',
                                     models.CASCADE,
                                     related_name='base_community')
    community_guidelines = models.OneToOneField('CommunityDoc',
                                     models.CASCADE,
                                     related_name='base_doc_community',
                                     null=True)

    def notify_action(self, action, policy, users):
        pass

    def save(self, *args, **kwargs):
        if not self.pk:
            super(Community, self).save(*args, **kwargs)

            # create Starter ConstitutionPolicy
            p = ConstitutionPolicy()
            p.community = self
            p.filter = "return True"
            p.initialize = "pass"
            p.check = "return PASSED"
            p.notify = "pass"
            p.success = "action.execute()"
            p.fail = "pass"
            p.description = "Starter Policy: all policies pass"
            p.name = "Starter name"

            proposal = Proposal.objects.create(author=None, status=Proposal.PASSED)
            p.proposal = proposal
            p.save()

            # starter permissions for usergroup
            p1 = Permission.objects.get(name='Can add boolean vote')
            p2 = Permission.objects.get(name='Can change boolean vote')
            p3 = Permission.objects.get(name='Can delete boolean vote')
            p4 = Permission.objects.get(name='Can view boolean vote')
            self.base_role.permissions.add(p1)
            self.base_role.permissions.add(p2)
            self.base_role.permissions.add(p3)
            self.base_role.permissions.add(p4)

            p1 = Permission.objects.get(name='Can add number vote')
            p2 = Permission.objects.get(name='Can change number vote')
            p3 = Permission.objects.get(name='Can delete number vote')
            p4 = Permission.objects.get(name='Can view number vote')
            self.base_role.permissions.add(p1)
            self.base_role.permissions.add(p2)
            self.base_role.permissions.add(p3)
            self.base_role.permissions.add(p4)

            p11 = Permission.objects.get(name='Can add communityactionbundle')
            self.base_role.permissions.add(p11)
            p12 = Permission.objects.get(name='Can add communitypolicybundle')
            self.base_role.permissions.add(p12)

            p11 = Permission.objects.get(name='Can add constitutionactionbundle')
            self.base_role.permissions.add(p11)
            p12 = Permission.objects.get(name='Can add constitutionpolicybundle')
            self.base_role.permissions.add(p12)

            p1 = Permission.objects.get(name='Can add policykit add role')
            self.base_role.permissions.add(p1)
            p1 = Permission.objects.get(name='Can add policykit delete role')
            self.base_role.permissions.add(p1)
            p1 = Permission.objects.get(name='Can add policykit add permission')
            self.base_role.permissions.add(p1)
            p1 = Permission.objects.get(name='Can add policykit remove permission')
            self.base_role.permissions.add(p1)
            p1 = Permission.objects.get(name='Can add policykit add user role')
            self.base_role.permissions.add(p1)
            p1 = Permission.objects.get(name='Can add policykit remove user role')
            self.base_role.permissions.add(p1)
            p1 = Permission.objects.get(name='Can add policykit change community policy')
            self.base_role.permissions.add(p1)
            p1 = Permission.objects.get(name='Can add policykit change constitution policy')
            self.base_role.permissions.add(p1)
            p1 = Permission.objects.get(name='Can add policykit remove community policy')
            self.base_role.permissions.add(p1)
            p1 = Permission.objects.get(name='Can add policykit remove constitution policy')
            self.base_role.permissions.add(p1)
            p1 = Permission.objects.get(name='Can add policykit add community policy')
            self.base_role.permissions.add(p1)
            p1 = Permission.objects.get(name='Can add policykit add constitution policy')
            self.base_role.permissions.add(p1)
            p1 = Permission.objects.get(name='Can add policykit change community doc')
            self.base_role.permissions.add(p1)
            p1 = Permission.objects.get(name='Can execute policykit remove constitution policy')
            self.base_role.permissions.add(p1)

        else:
            super(Community, self).save(*args, **kwargs)


class CommunityRole(Group):
    community = models.ForeignKey(Community, models.CASCADE, null=True)
    role_name = models.CharField('readable_name', max_length=300, null=True)

    class Meta:
        verbose_name = 'communityrole'
        verbose_name_plural = 'communityroles'

    def save(self, *args, **kwargs):
        super(CommunityRole, self).save(*args, **kwargs)

    def __str__(self):
        return self.community.community_name + ': ' + self.role_name


class CommunityUser(User, PolymorphicModel):
    readable_name = models.CharField('readable_name', max_length=300, null=True)
    community = models.ForeignKey(Community, models.CASCADE)
    access_token = models.CharField('access_token', max_length=300, null=True)
    is_community_admin = models.BooleanField(default=False)

    def __str__(self):
        return self.username + '@' + self.community.community_name


class CommunityDoc(models.Model):
    text = models.TextField()
    community = models.ForeignKey(Community, models.CASCADE)

    def change_text(self, text):
        self.text = text
        self.save()


class DataStore(models.Model):
    data_store = models.TextField()

    def _get_data_store(self):
        if self.data_store != '':
            return json.loads(self.data_store)
        else:
            return {}

    def _set_data_store(self, obj):
        self.data_store = json.dumps(obj)
        self.save()

    def get(self, key):
        obj = self._get_data_store()
        return obj.get(key, None)

    def set(self, key, value):
        obj = self._get_data_store()
        obj[key] = value
        self._set_data_store(obj)
        return True

    def remove(self, key):
        obj = self._get_data_store()
        res = obj.pop(key, None)
        self._set_data_store(obj)
        if not res:
            return False
        return True


class LogAPICall(models.Model):
    community = models.ForeignKey(Community, models.CASCADE)
    proposal_time = models.DateTimeField(auto_now_add=True)
    call_type = models.CharField('call_type', max_length=300)
    extra_info = models.TextField()

    @classmethod
    def make_api_call(cls, community, values, call, action=None):
        logger.info("COMMUNITY API CALL")
        _ = LogAPICall.objects.create(community=community,
                                      call_type=call,
                                      extra_info=json.dumps(values)
                                      )
        res = community.make_call(call, values=values, action=action)
        logger.info("COMMUNITY API RESPONSE")
        return res


class Proposal(models.Model):
    PROPOSED = 'proposed'
    FAILED = 'failed'
    PASSED = 'passed'
    STATUS = [
        (PROPOSED, 'proposed'),
        (FAILED, 'failed'),
        (PASSED, 'passed')
    ]

    author = models.ForeignKey(
        CommunityUser,
        models.CASCADE,
        verbose_name='author',
        blank=True,
        null=True
        )
    proposal_time = models.DateTimeField(auto_now_add=True)
    status = models.CharField(choices=STATUS, max_length=10)

    def get_yes_votes(self, users=None):
        return self.get_boolean_votes(True, users)

    def get_no_votes(self, users=None):
        return self.get_boolean_votes(False, users)

    def get_boolean_votes(self, value=False, users=None):
        if users:
            votes = BooleanVote.objects.filter(boolean_value=False, proposal=self, user__in=users)
        else:
            votes = BooleanVote.objects.filter(boolean_value=False, proposal=self)
        return votes

    def get_number_votes(self, value=0, users=None):
        if users:
            votes = NumberVote.objects.filter(number_value=value, proposal=self, user__in=users)
        else:
            votes = NumberVote.objects.filter(number_value=value, proposal=self)
        return votes

    def save(self, *args, **kwargs):
        if not self.pk:
            ds = DataStore.objects.create()
            self.data = ds
        super(Proposal, self).save(*args, **kwargs)


class BaseAction(models.Model):
    community = models.ForeignKey(Community, models.CASCADE, verbose_name='community')
    community_post = models.CharField('community_post', max_length=300, null=True)
    proposal = models.OneToOneField(Proposal, models.CASCADE)
    is_bundled = models.BooleanField(default=False)
    
    app_name = 'policyengine'

    data = models.OneToOneField(DataStore,
        models.CASCADE,
        verbose_name='data',
        null=True
    )

    class Meta:
        abstract = True


class ConstitutionAction(BaseAction, PolymorphicModel):
    community = models.ForeignKey(Community, models.CASCADE)
    initiator = models.ForeignKey(CommunityUser, models.CASCADE, null=True)
    is_bundled = models.BooleanField(default=False)

    action_type = "ConstitutionAction"

    action_codename = ''

    class Meta:
        verbose_name = 'constitutionaction'
        verbose_name_plural = 'constitutionactions'

    def pass_action(self):
        proposal = self.proposal
        proposal.status = Proposal.PASSED
        proposal.save()

    def save(self, *args, **kwargs):
        if not self.pk:
            # Runs only when object is new

            #runs only if they have propose permission
<<<<<<< HEAD
            p = Proposal.objects.create(status=Proposal.PROPOSED,
                                                author=self.initiator)
            self.proposal = p
            super(ConstitutionAction, self).save(*args, **kwargs)

            if not self.is_bundled:
                action = self
                #if they have execute permission, skip all policies
                if action.initiator.has_perm('policyengine.can_execute_' + action.action_codename):
                    action.execute()
                else:
                    for policy in ConstitutionPolicy.objects.filter(community=self.community):
                      if filter_policy(policy, action):

                          initialize_policy(policy, action)

                          check_result = check_policy(policy, action)
                          if check_result == Proposal.PASSED:
                              pass_policy(policy, action)
                          elif check_result == Proposal.FAILED:
                              fail_policy(policy, action)
                          else:
                              notify_policy(policy, action)
=======
            if self.initiator.has_perm(self.app_name + '.add_' + self.action_codename):
                p = Proposal.objects.create(status=Proposal.PROPOSED,
                                                    author=self.initiator)
                self.proposal = p
                super(ConstitutionAction, self).save(*args, **kwargs)
                
                if not self.is_bundled:
                    action = self
                    #if they have execute permission, skip all policies
                    if action.initiator.has_perm(action.app_name + '.can_execute_' + action.action_codename):
                        action.execute()
                    else:
                        for policy in ConstitutionPolicy.objects.filter(community=self.community):
                          if filter_policy(policy, action):

                              initialize_policy(policy, action)

                              check_result = check_policy(policy, action)
                              if check_result == Proposal.PASSED:
                                  pass_policy(policy, action)
                              elif check_result == Proposal.FAILED:
                                  fail_policy(policy, action)
                              else:
                                  notify_policy(policy, action)
            else:
                p = Proposal.objects.create(status=Proposal.FAILED,
                                            author=self.initiator)
                self.proposal = p
>>>>>>> b1ef5bb1
        else:
            super(ConstitutionAction, self).save(*args, **kwargs)


class ConstitutionActionBundle(BaseAction):
    ELECTION = 'election'
    BUNDLE = 'bundle'
    BUNDLE_TYPE = [
        (ELECTION, 'election'),
        (BUNDLE, 'bundle')
    ]

    action_type = "ConstitutionActionBundle"

    bundled_actions = models.ManyToManyField(ConstitutionAction)
    bundle_type = models.CharField(choices=BUNDLE_TYPE, max_length=10)

    def execute(self):
        if self.bundle_type == ConstitutionActionBundle.BUNDLE:
            for action in self.bundled_actions.all():
                action.execute()
                action.pass_action()

    def pass_action(self):
        proposal = self.proposal
        proposal.status = Proposal.PASSED
        proposal.save()

    class Meta:
        verbose_name = 'constitutionactionbundle'
        verbose_name_plural = 'constitutionactionbundles'


@receiver(post_save, sender=ConstitutionActionBundle)
@on_transaction_commit
def after_constitutionaction_bundle_save(sender, instance, **kwargs):
    action = instance
<<<<<<< HEAD
    #if they have execute permission, skip all policies
    if action.initiator.has_perm('policyengine.can_execute_' + action.action_codename):
        action.execute()
    else:
        for policy in ConstitutionPolicy.objects.filter(community=action.community):
            if filter_policy(policy, action):

                initialize_policy(policy, action)

                check_result = check_policy(policy, action)
                if check_result == Proposal.PASSED:
                  pass_policy(policy, action)
                elif check_result == Proposal.FAILED:
                  fail_policy(policy, action)
                else:
                  notify_policy(policy, action)
=======
    if action.initiator.has_perm(action.app_name + '.add_' + action.action_codename):
        #if they have execute permission, skip all policies
        if action.initiator.has_perm(action.app_name + '.can_execute_' + action.action_codename):
            action.execute()
        else:
            for policy in ConstitutionPolicy.objects.filter(community=action.community):
                if filter_policy(policy, action):
                  
                    initialize_policy(policy, action)
                    
                    check_result = check_policy(policy, action)
                    if check_result == Proposal.PASSED:
                      pass_policy(policy, action)
                    elif check_result == Proposal.FAILED:
                      fail_policy(policy, action)
                    else:
                      notify_policy(policy, action)
>>>>>>> b1ef5bb1

class PolicykitChangeCommunityDoc(ConstitutionAction):
    community_doc = models.ForeignKey(CommunityDoc, models.CASCADE)
    change_text = models.TextField()

    action_codename = 'policykitchangecommunitydoc'

    def execute(self):
        self.community_doc.change_text(self.change_text)

    class Meta:
        permissions = (
            ('can_execute_policykitchangecommunitydoc', 'Can execute policykit change community doc'),
        )


class PolicykitAddRole(ConstitutionAction):
    name = models.CharField('name', max_length=300)
    permissions = models.ManyToManyField(Permission)

    action_codename = 'policykitaddrole'
    
    def __str__(self):
        perms = ""
        return "Add Role -  name: " + self.name + ", permissions: "

    def execute(self):
        g, _ = CommunityRole.objects.get_or_create(name=self.name)
        for p in self.permissions.all():
            g.permissions.add(p)
        self.pass_action()

    class Meta:
        permissions = (
            ('can_execute_policykitaddrole', 'Can execute policykit add role'),
        )


class PolicykitDeleteRole(ConstitutionAction):
    role = models.ForeignKey(CommunityRole, models.SET_NULL, null=True)

    action_codename = 'policykitdeleterole'

    def execute(self):
        self.role.delete()
        self.pass_action()

    class Meta:
        permissions = (
            ('can_execute_policykitdeleterole', 'Can execute policykit delete role'),
        )


class PolicykitAddPermission(ConstitutionAction):
    role = models.ForeignKey(CommunityRole, models.CASCADE)
    permissions = models.ManyToManyField(Permission)

    action_codename = 'policykitaddpermission'

    def execute(self):
        for p in self.permissions.all():
            self.role.permissions.add(p)
        self.pass_action()

    class Meta:
        permissions = (
            ('can_execute_policykitaddpermission', 'Can execute policykit add permission'),
        )


class PolicykitRemovePermission(ConstitutionAction):
    role = models.ForeignKey(CommunityRole, models.CASCADE)
    permissions = models.ManyToManyField(Permission)

    action_codename = 'policykitremovepermission'

    def execute(self):
        for p in self.permissions.all():
            self.role.permissions.remove(p)
        self.pass_action()

    class Meta:
        permissions = (
            ('can_execute_policykitremovepermission', 'Can execute policykit remove permission'),
        )


class PolicykitAddUserRole(ConstitutionAction):
    role = models.ForeignKey(CommunityRole, models.CASCADE)
    users = models.ManyToManyField(CommunityUser)

    action_codename = 'policykitadduserrole'

    def execute(self):
        for u in self.users.all():
            self.role.user_set.add(u)
        self.pass_action()

    class Meta:
        permissions = (
            ('can_execute_policykitadduserrole', 'Can execute policykit add user role'),
        )


class PolicykitRemoveUserRole(ConstitutionAction):
    role = models.ForeignKey(CommunityRole, models.CASCADE)
    users = models.ManyToManyField(CommunityUser)

    action_codename = 'policykitremoveuserrole'

    def execute(self):
        for u in self.users.all():
            self.role.user_set.remove(u)
        self.pass_action()

    class Meta:
        permissions = (
            ('can_execute_policykitremoveuserrole', 'Can execute policykit remove user role'),
        )

class EditorModel(ConstitutionAction):
    name = models.TextField(null=True, blank=True)
    description = models.TextField(null=True, blank=True)

    filter = models.TextField(blank=True,
        default=DEFAULT_FILTER,
        verbose_name="Filter"
    )
    initialize = models.TextField(blank=True,
        default=DEFAULT_INITIALIZE,
        verbose_name="Initialize"
    )
    check = models.TextField(blank=True,
        default=DEFAULT_CHECK,
        verbose_name="Check"
    )
    notify = models.TextField(blank=True,
        default=DEFAULT_NOTIFY,
        verbose_name="Notify"
    )
    success = models.TextField(blank=True,
        default=DEFAULT_SUCCESS,
        verbose_name="Pass"
    )
    fail = models.TextField(blank=True,
        default=DEFAULT_FAIL,
        verbose_name="Fail"
    )

class PolicykitAddCommunityPolicy(EditorModel):
    action_codename = 'policykitaddcommunitypolicy'

    def execute(self):
        policy = CommunityPolicy()
        policy.name = self.name
        policy.description = self.description
        policy.is_bundled = self.is_bundled
        policy.filter = self.filter
        policy.initialize = self.initialize
        policy.check = self.check
        policy.notify = self.notify
        policy.success = self.success
        policy.fail = self.fail
        policy.community = self.community
        policy.save()
        self.pass_action()

    class Meta:
        permissions = (
            ('can_execute_policykitaddcommunitypolicy', 'Can execute policykit add community policy'),
        )


class PolicykitAddConstitutionPolicy(EditorModel):
    action_codename = 'policykitaddconstitutionpolicy'

    def execute(self):
        policy = ConstitutionPolicy()
        policy.community = self.community
        policy.description = self.description
        policy.is_bundled = self.is_bundled
        policy.filter = self.filter
        policy.initialize = self.initialize
        policy.check = self.check
        policy.notify = self.notify
        policy.success = self.success
        policy.fail = self.fail
        policy.save()
        self.pass_action()

    class Meta:
        permissions = (
            ('can_execute_policykitaddconstitutionpolicy', 'Can execute policykit add constitution policy'),
        )


class PolicykitChangeCommunityPolicy(EditorModel):
    community_policy = models.ForeignKey('CommunityPolicy', models.CASCADE)

    action_codename = 'policykitchangecommunitypolicy'

    def execute(self):
        self.community_policy.name = self.name
        self.community_policy.description = self.description
        self.community_policy.filter = self.filter
        self.community_policy.initialize = self.initialize
        self.community_policy.check = self.check
        self.community_policy.notify = self.notify
        self.community_policy.success = self.success
        self.community_policy.fail = self.fail
        self.community_policy.save()
        self.pass_action()

    class Meta:
        permissions = (
            ('can_execute_policykitchangecommunitypolicy', 'Can execute policykit change community policy'),
        )


class PolicykitChangeConstitutionPolicy(EditorModel):
    constitution_policy = models.ForeignKey('ConstitutionPolicy', models.CASCADE)

    action_codename = 'policykitchangeconstitutionpolicy'
    
    def execute(self):
        self.constitution_policy.name = self.name
        self.constitution_policy.description = self.description
        self.constitution_policy.filter = self.filter
        self.constitution_policy.initialize = self.initialize
        self.constitution_policy.check = self.check
        self.constitution_policy.notify = self.notify
        self.constitution_policy.success = self.success
        self.constitution_policy.fail = self.fail
        self.constitution_policy.save()
        self.pass_action()

    class Meta:
        permissions = (
            ('can_execute_policykitchangeconstitutionpolicy', 'Can execute policykit change constitution policy'),
        )


class PolicykitRemoveCommunityPolicy(ConstitutionAction):
    community_policy = models.ForeignKey('CommunityPolicy',
                                         models.SET_NULL,
                                         null=True)

    action_codename = 'policykitremovecommunitypolicy'

    def execute(self):
        self.community_policy.delete()
        self.pass_action()

    class Meta:
        permissions = (
            ('can_execute_policykitremovecommunitypolicy', 'Can execute policykit remove community policy'),
        )


class PolicykitRemoveConstitutionPolicy(ConstitutionAction):
    constitution_policy = models.ForeignKey('ConstitutionPolicy',
                                         models.SET_NULL,
                                         null=True)

    action_codename = 'policykitremoveconstitutionpolicy'

    def execute(self):

        self.constitution_policy.delete()
        self.pass_action()

    class Meta:
        permissions = (
            ('can_execute_policykitremoveconstitutionpolicy', 'Can execute policykit remove constitution policy'),
        )


class CommunityAction(BaseAction,PolymorphicModel):
    ACTION = None
    AUTH = 'app'

    community = models.ForeignKey(Community, models.CASCADE)
    initiator = models.ForeignKey(CommunityUser, models.CASCADE)
    community_revert = models.BooleanField(default=False)
    community_origin = models.BooleanField(default=False)
    is_bundled = models.BooleanField(default=False)

    action_type = "CommunityAction"
    action_codename = ''

    class Meta:
        verbose_name = 'communityaction'
        verbose_name_plural = 'communityactions'

    def revert(self, values, call):
        _ = LogAPICall.make_api_call(self.community, values, call)
        self.community_revert = True
        self.save()

    def execute(self):
        self.community.execute_community_action(self)
        self.pass_action()

    def pass_action(self):
        proposal = self.proposal
        proposal.status = Proposal.PASSED
        proposal.save()

    def save(self, *args, **kwargs):
        logger.info('entered save')
        if not self.pk:
            # Runs only when object is new
<<<<<<< HEAD
            """app_name = ''
            if isinstance(self.community, SlackCommunity):
                app_name = 'slackintegration'
            elif isinstance(self.community, RedditCommunity):
                app_name = 'redditintegration'
            elif isinstance(self.community, DiscordCommunity):
                app_name = 'discordintegration'"""
            #runs only if they have propose permission

            logger.info('about to create proposal')
            p = Proposal.objects.create(status=Proposal.PROPOSED,
                                            author=self.initiator)
            self.proposal = p
            super(CommunityAction, self).save(*args, **kwargs)

            logger.info('about to enter policy routine')
            if not self.is_bundled:
                logger.info('not bundled')
                action = self
                #if they have execute permission, skip all policies
                """if action.initiator.has_perm(app_name + '.can_execute_' + action.action_codename):
                    action.execute()
                else:"""
                for policy in CommunityPolicy.objects.filter(community=self.community):
                    logger.info('Save Policy:')
                    logger.info(policy)
                    if filter_policy(policy, action):
                      logger.info('Save Filter')

                      initialize_policy(policy, action)
                      logger.info('Save Init')

                      check_result = check_policy(policy, action)
                      logger.info('Save Check:')
                      logger.info(check_result)
                      if check_result == Proposal.PASSED:
                          logger.info('About to PASS')
                          pass_policy(policy, action)
                          logger.info('PASSED')
                      elif check_result == Proposal.FAILED:
                          logger.info('About to FAIL')
                          fail_policy(policy, action)
                          logger.info('FAILED')
                      else:
                          logger.info('About to NOTIFY')
                          notify_policy(policy, action)
                          logger.info('NOTIFIED')
=======
            
            #runs only if they have propose permission
            if self.initiator.has_perm(self.app_name + '.add_' + self.action_codename):
                p = Proposal.objects.create(status=Proposal.PROPOSED,
                                                author=self.initiator)
                self.proposal = p

                super(CommunityAction, self).save(*args, **kwargs)
                
                if not self.is_bundled:
                    action = self
                    #if they have execute permission, skip all policies
                    if action.initiator.has_perm(action.app_name + '.can_execute_' + action.action_codename):
                        action.execute()
                    else:
                        for policy in CommunityPolicy.objects.filter(community=self.community):
                            if filter_policy(policy, action):

                                initialize_policy(policy, action)

                                check_result = check_policy(policy, action)
                                if check_result == Proposal.PASSED:
                                    pass_policy(policy, action)
                                elif check_result == Proposal.FAILED:
                                    fail_policy(policy, action)
                                else:
                                    notify_policy(policy, action)
            else:
                p = Proposal.objects.create(status=Proposal.FAILED,
                                            author=self.initiator)
                self.proposal = p
>>>>>>> b1ef5bb1

        else:
            super(CommunityAction, self).save(*args, **kwargs)


class CommunityActionBundle(BaseAction):

    bundled_actions = models.ManyToManyField(CommunityAction)

    action_type = "CommunityActionBundle"
    
    ELECTION = 'election'
    BUNDLE = 'bundle'
    BUNDLE_TYPE = [
        (ELECTION, 'election'),
        (BUNDLE, 'bundle')
    ]

    action_type = "CommunityActionBundle"
    bundled_actions = models.ManyToManyField(CommunityAction)
    bundle_type = models.CharField(choices=BUNDLE_TYPE, max_length=10)

    def execute(self):
        if self.bundle_type == CommunityActionBundle.BUNDLE:
            for action in self.bundled_actions.all():
                self.community.execute_community_action(action)
                action.pass_action()

    def pass_action(self):
        proposal = self.proposal
        proposal.status = Proposal.PASSED
        proposal.save()

    class Meta:
        verbose_name = 'communityactionbundle'
        verbose_name_plural = 'communityactionbundles'


@receiver(post_save, sender=CommunityActionBundle)
@on_transaction_commit
def after_bundle_save(sender, instance, **kwargs):
    action = instance
    
    if action.initiator.has_perm(action.app_name + '.add_' + action.action_codename):
        #if they have execute permission, skip all policies
        if action.initiator.has_perm(action.app_name + '.can_execute_' + action.action_codename):
            action.execute()
        else:
            if not action.community_post:
                for policy in CommunityPolicy.objects.filter(community=action.community):
                  if filter_policy(policy, action):

                      initialize_policy(policy, action)

                      check_result = check_policy(policy, action)
                      if check_result == Proposal.PASSED:
                          pass_policy(policy, action)
                      elif check_result == Proposal.FAILED:
                          fail_policy(policy, action)
                      else:
                          notify_policy(policy, action)
                          
class BasePolicy(models.Model):
    filter = models.TextField(blank=True, default='')
    initialize = models.TextField(blank=True, default='')
    check = models.TextField(blank=True, default='')
    notify = models.TextField(blank=True, default='')
    success = models.TextField(blank=True, default='')
    fail = models.TextField(blank=True, default='')

    name = models.TextField(null=True, blank=True)
    community = models.ForeignKey(Community,
        models.CASCADE,
        verbose_name='community',
    )
    description = models.TextField(null=True, blank=True)
    is_bundled = models.BooleanField(default=False)
    has_notified = models.BooleanField(default=False)

    data = models.OneToOneField(DataStore,
        models.CASCADE,
        verbose_name='data',
        null=True
    )

    class Meta:
        abstract = True


class ConstitutionPolicy(BasePolicy):
    policy_type = "ConstitutionPolicy"

    class Meta:
        verbose_name = 'constitutionpolicy'
        verbose_name_plural = 'constitutionpolicies'

    def __str__(self):
        return ' '.join(['ConstitutionPolicy: ', self.description, 'for', self.community.community_name])


class ConstitutionPolicyBundle(BaseAction):
    bundled_policies = models.ManyToManyField(ConstitutionPolicy)
    policy_type = "ConstitutionPolicyBundle"

    class Meta:
        verbose_name = 'constitutionpolicybundle'
        verbose_name_plural = 'constitutionpolicybundles'


class CommunityPolicy(BasePolicy):
    policy_type = "CommunityPolicy"

    class Meta:
        verbose_name = 'communitypolicy'
        verbose_name_plural = 'communitypolicies'

    def __str__(self):
        return ' '.join(['CommunityPolicy: ', self.description, 'for', self.community.community_name])


class CommunityPolicyBundle(BaseAction):
    bundled_policies = models.ManyToManyField(CommunityPolicy)
    policy_type = "CommunityPolicyBundle"

    class Meta:
        verbose_name = 'communitypolicybundle'
        verbose_name_plural = 'communitypolicybundles'


class UserVote(models.Model):
    user = models.ForeignKey(CommunityUser, models.CASCADE)
    proposal = models.ForeignKey(Proposal, models.CASCADE)
    vote_time = models.DateTimeField(auto_now_add=True)

    class Meta:
        abstract = True


class BooleanVote(UserVote):
    boolean_value = models.BooleanField(null=True) # yes/no, selected/not selected


class NumberVote(UserVote):
    number_value = models.IntegerField(null=True)<|MERGE_RESOLUTION|>--- conflicted
+++ resolved
@@ -298,31 +298,6 @@
             # Runs only when object is new
 
             #runs only if they have propose permission
-<<<<<<< HEAD
-            p = Proposal.objects.create(status=Proposal.PROPOSED,
-                                                author=self.initiator)
-            self.proposal = p
-            super(ConstitutionAction, self).save(*args, **kwargs)
-
-            if not self.is_bundled:
-                action = self
-                #if they have execute permission, skip all policies
-                if action.initiator.has_perm('policyengine.can_execute_' + action.action_codename):
-                    action.execute()
-                else:
-                    for policy in ConstitutionPolicy.objects.filter(community=self.community):
-                      if filter_policy(policy, action):
-
-                          initialize_policy(policy, action)
-
-                          check_result = check_policy(policy, action)
-                          if check_result == Proposal.PASSED:
-                              pass_policy(policy, action)
-                          elif check_result == Proposal.FAILED:
-                              fail_policy(policy, action)
-                          else:
-                              notify_policy(policy, action)
-=======
             if self.initiator.has_perm(self.app_name + '.add_' + self.action_codename):
                 p = Proposal.objects.create(status=Proposal.PROPOSED,
                                                     author=self.initiator)
@@ -351,7 +326,6 @@
                 p = Proposal.objects.create(status=Proposal.FAILED,
                                             author=self.initiator)
                 self.proposal = p
->>>>>>> b1ef5bb1
         else:
             super(ConstitutionAction, self).save(*args, **kwargs)
 
@@ -389,24 +363,6 @@
 @on_transaction_commit
 def after_constitutionaction_bundle_save(sender, instance, **kwargs):
     action = instance
-<<<<<<< HEAD
-    #if they have execute permission, skip all policies
-    if action.initiator.has_perm('policyengine.can_execute_' + action.action_codename):
-        action.execute()
-    else:
-        for policy in ConstitutionPolicy.objects.filter(community=action.community):
-            if filter_policy(policy, action):
-
-                initialize_policy(policy, action)
-
-                check_result = check_policy(policy, action)
-                if check_result == Proposal.PASSED:
-                  pass_policy(policy, action)
-                elif check_result == Proposal.FAILED:
-                  fail_policy(policy, action)
-                else:
-                  notify_policy(policy, action)
-=======
     if action.initiator.has_perm(action.app_name + '.add_' + action.action_codename):
         #if they have execute permission, skip all policies
         if action.initiator.has_perm(action.app_name + '.can_execute_' + action.action_codename):
@@ -424,7 +380,6 @@
                       fail_policy(policy, action)
                     else:
                       notify_policy(policy, action)
->>>>>>> b1ef5bb1
 
 class PolicykitChangeCommunityDoc(ConstitutionAction):
     community_doc = models.ForeignKey(CommunityDoc, models.CASCADE)
@@ -736,57 +691,6 @@
     def save(self, *args, **kwargs):
         logger.info('entered save')
         if not self.pk:
-            # Runs only when object is new
-<<<<<<< HEAD
-            """app_name = ''
-            if isinstance(self.community, SlackCommunity):
-                app_name = 'slackintegration'
-            elif isinstance(self.community, RedditCommunity):
-                app_name = 'redditintegration'
-            elif isinstance(self.community, DiscordCommunity):
-                app_name = 'discordintegration'"""
-            #runs only if they have propose permission
-
-            logger.info('about to create proposal')
-            p = Proposal.objects.create(status=Proposal.PROPOSED,
-                                            author=self.initiator)
-            self.proposal = p
-            super(CommunityAction, self).save(*args, **kwargs)
-
-            logger.info('about to enter policy routine')
-            if not self.is_bundled:
-                logger.info('not bundled')
-                action = self
-                #if they have execute permission, skip all policies
-                """if action.initiator.has_perm(app_name + '.can_execute_' + action.action_codename):
-                    action.execute()
-                else:"""
-                for policy in CommunityPolicy.objects.filter(community=self.community):
-                    logger.info('Save Policy:')
-                    logger.info(policy)
-                    if filter_policy(policy, action):
-                      logger.info('Save Filter')
-
-                      initialize_policy(policy, action)
-                      logger.info('Save Init')
-
-                      check_result = check_policy(policy, action)
-                      logger.info('Save Check:')
-                      logger.info(check_result)
-                      if check_result == Proposal.PASSED:
-                          logger.info('About to PASS')
-                          pass_policy(policy, action)
-                          logger.info('PASSED')
-                      elif check_result == Proposal.FAILED:
-                          logger.info('About to FAIL')
-                          fail_policy(policy, action)
-                          logger.info('FAILED')
-                      else:
-                          logger.info('About to NOTIFY')
-                          notify_policy(policy, action)
-                          logger.info('NOTIFIED')
-=======
-            
             #runs only if they have propose permission
             if self.initiator.has_perm(self.app_name + '.add_' + self.action_codename):
                 p = Proposal.objects.create(status=Proposal.PROPOSED,
@@ -817,8 +721,6 @@
                 p = Proposal.objects.create(status=Proposal.FAILED,
                                             author=self.initiator)
                 self.proposal = p
->>>>>>> b1ef5bb1
-
         else:
             super(CommunityAction, self).save(*args, **kwargs)
 

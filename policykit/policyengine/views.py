--- conflicted
+++ resolved
@@ -7,13 +7,10 @@
 from actstream.models import Action
 from policyengine.filter import *
 from policykit.settings import SERVER_URL, METAGOV_ENABLED
-<<<<<<< HEAD
 import integrations.metagov.api as MetagovAPI
 from pylint.lint import Run
 from pylint.reporters.text import TextReporter
-=======
 from django.conf import settings
->>>>>>> a1e01a1f
 from urllib.parse import quote
 import integrations.metagov.api as MetagovAPI
 

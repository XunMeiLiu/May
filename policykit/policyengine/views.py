--- conflicted
+++ resolved
@@ -124,7 +124,6 @@
         'user': get_user(request)
     })
 
-<<<<<<< HEAD
 def selectrole(request):
     from policyengine.models import CommunityRole
 
@@ -137,7 +136,7 @@
         'server_url': SERVER_URL,
         'user': user,
         'roles': roles,
-=======
+
 def selectpolicy(request):
     from policyengine.models import PlatformPolicy, ConstitutionPolicy
 
@@ -158,7 +157,6 @@
         'user': get_user(request),
         'policies': policies,
         'type': type,
->>>>>>> 5b90a174
         'operation': operation
     })
 

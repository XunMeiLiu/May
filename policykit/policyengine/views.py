--- conflicted
+++ resolved
@@ -495,29 +495,32 @@
     return HttpResponse()
 
 @csrf_exempt
-<<<<<<< HEAD
 def document_action_save(request):
     from policyengine.models import PolicykitAddCommunityDoc
-=======
-def role_action_remove(request):
-    from policyengine.models import CommunityRole, PolicykitDeleteRole
->>>>>>> de7c8d87
-
+    
     data = json.loads(request.body)
     user = get_user(request)
-
-<<<<<<< HEAD
+    
     action = PolicykitAddCommunityDoc()
     action.community = user.community
     action.initiator = user
     action.name = data['name']
     action.text = data['text']
-=======
+    action.save()
+
+    return HttpResponse()
+
+@csrf_exempt
+def role_action_remove(request):
+    from policyengine.models import CommunityRole, PolicykitDeleteRole
+
+    data = json.loads(request.body)
+    user = get_user(request)
+    
     action = PolicykitDeleteRole()
     action.community = user.community
     action.initiator = user
     action.role = CommunityRole.objects.get(name=data['role'])
->>>>>>> de7c8d87
     action.save()
 
     return HttpResponse()
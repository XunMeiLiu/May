from django.contrib.auth import get_user
from django.contrib.auth.models import Permission
from django.contrib.contenttypes.models import ContentType
from django.http import HttpResponseRedirect, HttpResponse, JsonResponse, HttpResponseBadRequest
from django.views.decorators.csrf import csrf_exempt
from django.shortcuts import render, redirect
from policyengine.filter import *
from policykit.settings import SERVER_URL
import urllib.request
import urllib.parse
import logging
import json
import parser


logger = logging.getLogger(__name__)

def homepage(request):
    return render(request, 'policyengine/home.html', {})

def v2(request):
    from policyengine.models import CommunityUser, CommunityRole, PlatformPolicy, ConstitutionPolicy

    user = get_user(request)

    users = CommunityUser.objects.filter(community=user.community)
    roles = CommunityRole.objects.filter(community=user.community)
    platform_policies = PlatformPolicy.objects.filter(community=user.community)
    constitution_policies = ConstitutionPolicy.objects.filter(community=user.community)

    # Indexing entries by username/name allows retrieval in O(1) rather than O(n)
    user_data = {}
    for u in users:
        user_data[u.username] = {
            'readable_name': u.readable_name,
            'roles': []
        }

    role_data = {}
    for r in roles:
        role_data[r.role_name] = {
            'permissions': [],
            'users': []
        }
        for p in r.permissions.all():
            role_data[r.role_name]['permissions'].append({ 'name': p.name })
        for u in r.user_set.all():
            cu = u.communityuser
            role_data[r.role_name]['users'].append({ 'username': cu.readable_name })
            user_data[cu.username]['roles'].append({ 'name': r.role_name })

    platform_policy_data = {}
    for pp in platform_policies:
        platform_policy_data[pp.id] = {
            'name': pp.name,
            'description': pp.description,
            'is_bundled': pp.is_bundled,
            'filter': pp.filter,
            'initialize': pp.initialize,
            'check': pp.check,
            'notify': pp.notify,
            'success': pp.success,
            'fail': pp.fail
        }

    constitution_policy_data = {}
    for cp in constitution_policies:
        constitution_policy_data[cp.id] = {
            'name': cp.name,
            'description': cp.description,
            'is_bundled': cp.is_bundled,
            'filter': cp.filter,
            'initialize': cp.initialize,
            'check': cp.check,
            'notify': cp.notify,
            'success': cp.success,
            'fail': cp.fail
        }

    return render(request, 'policyengine/v2/index.html', {
        'server_url': SERVER_URL,
        'user': user,
        'users': user_data,
        'roles': role_data,
        'platform_policies': platform_policy_data,
        'constitution_policies': constitution_policy_data
    })

def logout(request):
    from django.contrib.auth import logout
    logout(request)
    return redirect('/login')

def editor(request):
    from policyengine.models import PlatformPolicy, ConstitutionPolicy

    type = request.GET.get('type')
    policy_id = request.GET.get('policy')

    if policy_id:
        policy = None
        if type == 'Platform':
            policy = PlatformPolicy.objects.filter(id=policy_id)[0]
        elif type == 'Constitution':
            policy = ConstitutionPolicy.objects.filter(id=policy_id)[0]
        else:
            return HttpResponseBadRequest()

        return render(request, 'policyengine/v2/editor.html', {
            'server_url': SERVER_URL,
            'user': get_user(request),
            'policy': policy_id,
            'name': policy.name,
            'description': policy.description,
            'filter': policy.filter,
            'initialize': policy.initialize,
            'check': policy.check,
            'notify': policy.notify,
            'success': policy.success,
            'fail': policy.fail
        })

    return render(request, 'policyengine/v2/editor.html', {
        'server_url': SERVER_URL,
        'user': get_user(request)
    })

def selectrole(request):
    from policyengine.models import CommunityRole

    user = get_user(request)
    operation = request.GET.get('operation')

    roles = CommunityRole.objects.filter(community=user.community)

    return render(request, 'policyengine/v2/role_select.html', {
        'server_url': SERVER_URL,
        'user': user,
        'roles': roles,
        'operation': operation
    })

def roleusers(request):
    from policyengine.models import CommunityRole, CommunityUser

    user = get_user(request)
    operation = request.GET.get('operation')

    roles = CommunityRole.objects.filter(community=user.community)
    users = CommunityUser.objects.filter(community=user.community)

    return render(request, 'policyengine/v2/role_users.html', {
        'server_url': SERVER_URL,
        'roles': roles,
        'users': users,
        'operation': operation
    })

def roleeditor(request):
    from policyengine.models import CommunityRole

    user = get_user(request)
    operation = request.GET.get('operation')
    role_name = request.GET.get('role')

    roles = CommunityRole.objects.filter(community=user.community)
    permissions = set()
    for r in roles:
        for p in r.permissions.all():
            permissions.add(p.name)

    data = {
        'server_url': SERVER_URL,
        'user': user,
        'permissions': list(sorted(permissions)),
        'operation': operation
    }

    if role_name:
        role = CommunityRole.objects.filter(name=role_name)[0]
        data['role_name'] = role.role_name
        data['name'] = role_name
        currentPermissions = []
        for p in role.permissions.all():
            currentPermissions.append(p.name)
        data['currentPermissions'] = currentPermissions

    return render(request, 'policyengine/v2/role_editor.html', data)

def selectpolicy(request):
    from policyengine.models import PlatformPolicy, ConstitutionPolicy

    user = get_user(request)
    policies = None
    type = request.GET.get('type')
    operation = request.GET.get('operation')

    if type == 'Platform':
        policies = PlatformPolicy.objects.filter(community=user.community)
    elif type == 'Constitution':
        policies = ConstitutionPolicy.objects.filter(community=user.community)
    else:
        return HttpResponseBadRequest()

    return render(request, 'policyengine/v2/policy_select.html', {
        'server_url': SERVER_URL,
        'user': get_user(request),
        'policies': policies,
        'type': type,
        'operation': operation
    })

def actions(request):
    user = get_user(request)

    return render(request, 'policyengine/v2/actions.html', {
        'server_url': SERVER_URL,
        'user': get_user(request),
    })

def exec_code(code, wrapperStart, wrapperEnd, globals=None, locals=None):
    errors = filter_code(code)
    if len(errors) > 0:
        logger.error('Filter errors:')
        for error in errors:
            logger.error(error.message)
        return

    lines = ['  ' + item for item in code.splitlines()]
    code = wrapperStart + '\r\n'.join(lines) + wrapperEnd

    exec(code, globals, locals)

def filter_policy(policy, action):
    _locals = locals()

    wrapper_start = "def filter(policy, action):\r\n"

    wrapper_end = "\r\nfilter_pass = filter(policy, action)"

    exec_code(policy.filter, wrapper_start, wrapper_end, None, _locals)

    if _locals.get('filter_pass'):
        return _locals['filter_pass']
    else:
        return False

def initialize_policy(policy, action):
    from policyengine.models import Proposal, CommunityUser, BooleanVote, NumberVote

    users = CommunityUser.objects.filter(community=policy.community)

    _locals = locals()
    _globals = globals()

    wrapper_start = "def initialize(policy, action):\r\n"

    wrapper_end = "\r\ninitialize(policy, action)"

    exec_code(policy.initialize, wrapper_start, wrapper_end, _globals, _locals)

    policy.has_notified = True
    policy.save()

def check_policy(policy, action):
    from policyengine.models import Proposal, CommunityUser, BooleanVote, NumberVote

    users = CommunityUser.objects.filter(community=policy.community)
    boolean_votes = BooleanVote.objects.filter(proposal=action.proposal)
    number_votes = NumberVote.objects.filter(proposal=action.proposal)

    _locals = locals()

    wrapper_start = "def check(policy, action, users, boolean_votes, number_votes):\r\n"
    wrapper_start += "  PASSED = 'passed'\r\n  FAILED = 'failed'\r\n  PROPOSED = 'proposed'\r\n"

    wrapper_end = "\r\npolicy_pass = check(policy, action, users, boolean_votes, number_votes)"

    exec_code(policy.check, wrapper_start, wrapper_end, None, _locals)

    if _locals.get('policy_pass'):
        return _locals['policy_pass']
    else:
        return Proposal.PROPOSED

def notify_policy(policy, action):
    _locals = locals()

    wrapper_start = "def notify(policy, action):\r\n"

    wrapper_end = "\r\nnotify(policy, action)"

    exec_code(policy.notify, wrapper_start, wrapper_end, None, _locals)

def pass_policy(policy, action):
    _locals = locals()

    wrapper_start = "def success(policy, action):\r\n"

    wrapper_end = "\r\nsuccess(policy, action)"

    exec_code(policy.success, wrapper_start, wrapper_end, None, _locals)

def fail_policy(policy, action):
    _locals = locals()

    wrapper_start = "def fail(policy, action):\r\n"

    wrapper_end = "\r\nfail(policy, action)"

    exec_code(policy.fail, wrapper_start, wrapper_end, None, _locals)

def clean_up_proposals(action, executed):
    from policyengine.models import Proposal, PlatformActionBundle

    if action.is_bundled:
        bundle = action.platformactionbundle_set.all()
        if bundle.exists():
            bundle = bundle[0]
            # TO DO - remove all of this
            if bundle.bundle_type == PlatformActionBundle.ELECTION:
                for a in bundle.bundled_actions.all():
                    if a != action:
                        p = a.proposal
                        p.status = Proposal.FAILED
                        p.save()
            p = bundle.proposal
            if executed:
                p.status = Proposal.PASSED
            else:
                p.status = Proposal.FAILED
            p.save()

    p = action.proposal
    if executed:
        p.status = Proposal.PASSED
    else:
        p.status = Proposal.FAILED
    p.save()

@csrf_exempt
def initialize_starterkit(request):
    from policyengine.models import StarterKit, PlatformPolicy, ConstitutionPolicy, CommunityRole, CommunityUser, Proposal, Community
    from django.contrib.auth.models import Permission

    starterkit_name = request.POST['starterkit']
    community_name = request.POST['community_name']
    creator_token = request.POST['creator_token']
    platform = request.POST['platform']

    starter_kit = StarterKit.objects.get(name=starterkit_name, platform=platform)

    community = Community.objects.get(community_name=community_name)
    starter_kit.init_kit(community, creator_token)

    logger.info('starterkit initialized')
    logger.info('creator_token' + creator_token)

    response = redirect('/login?success=true')
    return response

@csrf_exempt
def error_check(request):
    data = json.loads(request.body)
    code = data['code']

    errors = []

    # Note: only catches first SyntaxError in code
    #   when user fixes this error, then it will catch the next one, and so on
    #   could use linter, but that has false positives sometimes
    #   since syntax errors often affect future code
    try:
        parser.suite(code)
    except SyntaxError as e:
        errors.append({ 'type': 'syntax', 'lineno': e.lineno, 'code': e.text, 'message': str(e) })

    try:
        filter_errors = filter_code(code)
        errors.extend(filter_errors)
    except SyntaxError as e:
        pass

    if len(errors) > 0:
        return JsonResponse({ 'is_error': True, 'errors': errors })
    return JsonResponse({ 'is_error': False })

@csrf_exempt
def policy_action_save(request):
    from policyengine.models import PlatformPolicy, ConstitutionPolicy, PolicykitAddConstitutionPolicy, PolicykitAddPlatformPolicy, PolicykitChangeConstitutionPolicy, PolicykitChangePlatformPolicy

    data = json.loads(request.body)
    user = get_user(request)

    action = None
    if data['type'] == 'Constitution' and data['operation'] == 'Add':
        action = PolicykitAddConstitutionPolicy()
        action.is_bundled = data['is_bundled']
    elif data['type'] == 'Platform' and data['operation'] == 'Add':
        action = PolicykitAddPlatformPolicy()
        action.is_bundled = data['is_bundled']
    elif data['type'] == 'Constitution' and data['operation'] == 'Change':
        action = PolicykitChangeConstitutionPolicy()
        action.constitution_policy = ConstitutionPolicy.objects.get(id=data['policy'])
    elif data['type'] == 'Platform' and data['operation'] == 'Change':
        action = PolicykitChangePlatformPolicy()
        action.platform_policy = PlatformPolicy.objects.get(id=data['policy'])
    else:
        return HttpResponseBadRequest()

    action.community = user.community
    action.initiator = user
    action.name = data['name']
    action.description = data['description']
    action.filter = data['filter']
    action.initialize = data['initialize']
    action.check = data['check']
    action.notify = data['notify']
    action.success = data['success']
    action.fail = data['fail']
    action.save()

    return HttpResponse()

@csrf_exempt
def policy_action_remove(request):
    from policyengine.models import PlatformPolicy, ConstitutionPolicy, PolicykitRemoveConstitutionPolicy, PolicykitRemovePlatformPolicy

    data = json.loads(request.body)
    user = get_user(request)

    action = None
    if data['type'] == 'Constitution':
        action = PolicykitRemoveConstitutionPolicy()
        action.constitution_policy = ConstitutionPolicy.objects.get(id=data['policy'])
    elif data['type'] == 'Platform':
        action = PolicykitRemovePlatformPolicy()
        action.platform_policy = PlatformPolicy.objects.get(id=data['policy'])
    else:
        return HttpResponseBadRequest()

    action.community = user.community
    action.initiator = user
    action.save()

    return HttpResponse()

@csrf_exempt
def role_action_save(request):
    from policyengine.models import CommunityRole, PolicykitAddRole, PolicykitAddPermission, PolicykitRemovePermission

    data = json.loads(request.body)
    user = get_user(request)

    if data['operation'] == 'Add':
        action = PolicykitAddRole()
        action.community = user.community
        action.initiator = user
        action.name = data['role_name']
        action.save()
        action.permissions.set(Permission.objects.filter(name__in=data['permissions']))
        action.ready = True
        action.save()
    elif data['operation'] == 'Change':
        role = CommunityRole.objects.filter(name=data['name'])[0]
        currentPermissions = []
        for p in role.permissions.all():
            currentPermissions.append(p.name)

        addedPermissions = list(set(data['permissions']) - set(currentPermissions))
        if len(addedPermissions) > 0:
            action = PolicykitAddPermission()
            action.community = user.community
            action.initiator = user
            action.role = role
            action.save()
            action.permissions.set(Permission.objects.filter(name__in=addedPermissions))
            action.ready = True
            action.save()

        removedPermissions = list(set(currentPermissions) - set(data['permissions']))
        if len(removedPermissions) > 0:
            action = PolicykitRemovePermission()
            action.community = user.community
            action.initiator = user
            action.role = role
            action.save()
            action.permissions.set(Permission.objects.filter(name__in=removedPermissions))
            action.ready = True
            action.save()
    else:
        return HttpResponseBadRequest()

    return HttpResponse()

@csrf_exempt
<<<<<<< HEAD
def role_action_users(request):
    from policyengine.models import CommunityRole, CommunityUser, PolicykitAddUserRole, PolicykitRemoveUserRole
=======
def role_action_remove(request):
    from policyengine.models import CommunityRole, PolicykitDeleteRole
>>>>>>> de7c8d87

    data = json.loads(request.body)
    user = get_user(request)

<<<<<<< HEAD
    action = None
    if data['operation'] == 'Add':
        action = PolicykitAddUserRole()
    elif data['operation'] == 'Remove':
        action = PolicykitRemoveUserRole()
    else:
        return HttpResponseBadRequest()

    action.community = user.community
    action.initiator = user
    action.role = CommunityRole.objects.filter(name=data['role'])[0]
    action.save()
    action.users.set(CommunityUser.objects.filter(username=data['user']))
    action.ready = True
=======
    action = PolicykitDeleteRole()
    action.community = user.community
    action.initiator = user
    action.role = CommunityRole.objects.get(name=data['role'])
>>>>>>> de7c8d87
    action.save()

    return HttpResponse()<|MERGE_RESOLUTION|>--- conflicted
+++ resolved
@@ -494,18 +494,12 @@
     return HttpResponse()
 
 @csrf_exempt
-<<<<<<< HEAD
 def role_action_users(request):
     from policyengine.models import CommunityRole, CommunityUser, PolicykitAddUserRole, PolicykitRemoveUserRole
-=======
-def role_action_remove(request):
-    from policyengine.models import CommunityRole, PolicykitDeleteRole
->>>>>>> de7c8d87
-
+    
     data = json.loads(request.body)
     user = get_user(request)
-
-<<<<<<< HEAD
+    
     action = None
     if data['operation'] == 'Add':
         action = PolicykitAddUserRole()
@@ -520,12 +514,21 @@
     action.save()
     action.users.set(CommunityUser.objects.filter(username=data['user']))
     action.ready = True
-=======
+    action.save()
+
+    return HttpResponse()
+
+@csrf_exempt
+def role_action_remove(request):
+    from policyengine.models import CommunityRole, PolicykitDeleteRole
+
+    data = json.loads(request.body)
+    user = get_user(request)
+
     action = PolicykitDeleteRole()
     action.community = user.community
     action.initiator = user
     action.role = CommunityRole.objects.get(name=data['role'])
->>>>>>> de7c8d87
     action.save()
 
     return HttpResponse()
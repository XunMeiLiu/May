--- conflicted
+++ resolved
@@ -505,10 +505,6 @@
     return HttpResponse()
 
 @csrf_exempt
-<<<<<<< HEAD
-def document_action_save(request):
-  return HttpResponse()
-=======
 def role_action_users(request):
     from policyengine.models import CommunityRole, CommunityUser, PolicykitAddUserRole, PolicykitRemoveUserRole
     
@@ -532,7 +528,6 @@
     action.save()
 
     return HttpResponse()
->>>>>>> a8f50cb6
 
 @csrf_exempt
 def role_action_remove(request):
@@ -547,4 +542,8 @@
     action.role = CommunityRole.objects.get(name=data['role'])
     action.save()
 
-    return HttpResponse()+    return HttpResponse()
+
+@csrf_exempt
+def document_action_save(request):
+  return HttpResponse()
--- conflicted
+++ resolved
@@ -168,7 +168,6 @@
         else:
             return HttpResponseBadRequest()
 
-<<<<<<< HEAD
         data['policy'] = policy_id
         data['name'] = policy.name
         data['description'] = policy.description
@@ -206,30 +205,6 @@
     request.session['policy_fail'] = data['fail']
 
     return HttpResponse()
-=======
-        return render(request, 'policyadmin/dashboard/editor.html', {
-            'server_url': SERVER_URL,
-            'user': get_user(request),
-            'type': type,
-            'operation': operation,
-            'policy': policy_id,
-            'name': policy.name,
-            'description': policy.description,
-            'filter': policy.filter,
-            'initialize': policy.initialize,
-            'check': policy.check,
-            'notify': policy.notify,
-            'success': policy.success,
-            'fail': policy.fail
-        })
-
-    return render(request, 'policyadmin/dashboard/editor.html', {
-        'server_url': SERVER_URL,
-        'user': get_user(request),
-        'type': type,
-        'operation': operation
-    })
->>>>>>> 486eb621
 
 @login_required(login_url='/login')
 def selectrole(request):

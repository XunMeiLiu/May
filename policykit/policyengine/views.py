--- conflicted
+++ resolved
@@ -1,3 +1,4 @@
+from django.conf import settings
 from django.contrib.auth import get_user
 from django.contrib.auth.decorators import login_required
 from django.contrib.auth.models import Permission
@@ -7,35 +8,24 @@
 from actstream.models import Action
 from policyengine.filter import *
 from policykit.settings import SERVER_URL, METAGOV_ENABLED
-<<<<<<< HEAD
+import integrations.metagov.api as MetagovAPI
 from pylint.lint import Run
 from pylint.reporters.text import TextReporter
 import urllib.parse
+from urllib.parse import quote
 import tempfile
-=======
-from django.conf import settings
-from urllib.parse import quote
-import integrations.metagov.api as MetagovAPI
-
 import random
->>>>>>> 859f0ee0
 import logging
 import json
 import parser
 import html
-<<<<<<< HEAD
 import os
-=======
->>>>>>> 859f0ee0
 
 logger = logging.getLogger(__name__)
 db_logger = logging.getLogger("db")
 
 def homepage(request):
     return render(request, 'home.html', {})
-
-<<<<<<< HEAD
-=======
 
 def authorize_platform(request):
     platform = request.GET.get('platform')
@@ -61,7 +51,6 @@
     url = f"{settings.METAGOV_URL}/auth/{platform}/authorize?type=app&community={community.metagov_slug}&redirect_uri={encoded_redirect_uri}&state={state}"
     return HttpResponseRedirect(url)
 
->>>>>>> 859f0ee0
 @login_required(login_url='/login')
 def v2(request):
     from policyengine.models import CommunityUser

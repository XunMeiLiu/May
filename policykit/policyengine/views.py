--- conflicted
+++ resolved
@@ -486,9 +486,10 @@
     return HttpResponse()
 
 @csrf_exempt
-<<<<<<< HEAD
 def document_action_save(request):
-=======
+  return HttpResponse()
+
+@csrf_exempt
 def role_action_remove(request):
     from policyengine.models import CommunityRole, PolicykitDeleteRole
 
@@ -501,5 +502,4 @@
     action.role = CommunityRole.objects.get(name=data['role'])
     action.save()
 
->>>>>>> de7c8d87
     return HttpResponse()
{% extends "policyengine/v2/dashboard_base.html" %}
{% load static %}

{% block styles %}
<link rel="stylesheet" href="{% static "codemirror/lib/codemirror.css" %}">
<link rel="stylesheet" href="{% static "codemirror/addon/hint/show-hint.css" %}">
<link rel="stylesheet" href="{% static "codemirror/addon/hint/show-hint.js" %}">
<link rel="stylesheet" href="{% static "codemirror/addon/hint/css-hint.js" %}">

<link rel="stylesheet" href="{% static "codemirror/theme/eclipse.css" %}">

<style>
  .body {
    display: flex;
    flex-direction: row;
    width: 80%;
    min-height: 90vh;
    margin: 0 10vw;
    padding-top: 3vh;
  }

  .editor {
    width: 100%;
  }

  .name {
    width: 40%;
  }

  .description {
    resize: none;
    width: 40%;
  }

  .bundled {
    width: auto;
  }

  .code {
    resize: none;
  }

  .CodeMirror {
    height: auto;
    width: 60%;
    border: 1px solid #000000;
    extraKeys: ("Ctrl-Space": "autocomplete");
  }

  .form-row {
    margin-bottom: 20px;
  }

  .control-label {
    font-size: 1.2em;
  }

  .btn {
    font-size: 1.2em;
  }

  .marker {
    position: relative;
    color: #ff0000;
    width: 10px !important;
    margin-left: 4px;
  }

  .marker .tooltip {
    display: none;
    position: absolute;
    background-color: #f5f5b5;
    color: #000000;
    border: 1px solid #000000;
    padding: 2px;
    width: 400px;
    left: 10px;
    top: -1em;
  }

  .marker:hover .tooltip {
    display: block;
  }
</style>
{% endblock %}

{% block content %}
<div class="body">
  <form class="form-horizontal editor">
    <div class="form-row">
      <label class="control-label col-sm-1" for="name">Name:</label>
      <div class="col-sm-11">
        <input type="text" class="form-control name" id="name" required>
      </div>
    </div>

    <div class="form-row">
      <label class="control-label col-sm-1" for="description">Description:</label>
      <div class="col-sm-11">
        <textarea class="form-control description" id="description" required rows="6"></textarea>
      </div>
    </div>

    <div class="form-row">
      <label class="control-label col-sm-1" for="filter">Filter:</label>
      <div class="col-sm-11">
        <textarea class="form-control code" id="filter" required rows="3"></textarea>
      </div>
    </div>

    <div class="form-row">
      <label class="control-label col-sm-1" for="initialize">Initialize:</label>
      <div class="col-sm-11">
        <textarea class="form-control code" id="initialize" required rows="3"></textarea>
      </div>
    </div>

    <div class="form-row">
      <label class="control-label col-sm-1" for="notify">Notify:</label>
      <div class="col-sm-11">
        <textarea class="form-control code" id="notify" required rows="3"></textarea>
      </div>
    </div>

    <div class="form-row">
      <label class="control-label col-sm-1" for="check">Check:</label>
      <div class="col-sm-11">
        <textarea class="form-control code" id="check" required rows="3"></textarea>
      </div>
    </div>

    <div class="form-row">
      <label class="control-label col-sm-1" for="pass">Pass:</label>
      <div class="col-sm-11">
        <textarea class="form-control code" id="pass" required rows="3"></textarea>
      </div>
    </div>

    <div class="form-row">
      <label class="control-label col-sm-1" for="fail">Fail:</label>
      <div class="col-sm-11">
        <textarea class="form-control code" id="fail" required rows="3"></textarea>
      </div>
    </div>

    <div class="form-row">
      <div class="col-sm-1"></div>
      <div class="col-sm-11">
        <button type="button" class="btn btn-success" id="propose">Propose Policy</button>
        <button type="button" class="btn btn-warning" id="addtobundle">Add to Policy Bundle</button>
        <button type = "button" class = "btn btn-warning" id="documentation">See python documentation</button>
      </div>
    </div>
  </form>
</div>

{% endblock %}

{% block scripts %}
<script src={% static "codemirror/lib/codemirror.js" %}></script>
<script src={% static "codemirror/lib/codemirror.css" %}></script>
<script src={% static "codemirror/mode/python/python.js" %}></script>
<script src={% static "codemirror/addon/hint/show-hint.js" %}></script>
<script src={% static "codemirror/addon/hint/show-hint.css" %}></script>
<script src={% static "codemirror/addon/hint/simple-hint.js" %}></script>
<script src={% static "codemirror/addon/hint/simple-hint.cs" %}></script>
<script src={% static "codemirror/addon/hint/python-hint.js" %}></script>
<script src={% static "codemirror/addon/display/autorefresh.js" %}></script>
<script src={% static "codemirror/addon/hint/show-hint.css" %}></script>
<script src={% static "codemirror/addon/hint/css-hint.js" %}></script>


<script>
  document.getElementById("propose").addEventListener("click", propose);
  document.getElementById("addtobundle").addEventListener("click", addToBundle);
  document.getElementById("documentation").addEventListener("click", documentation);

  function documentation() {
      window.open(`{{server_url}}/main/documentation`, '_blank');
  }

function propose() {
    const urlParams = new URLSearchParams(window.location.search);
    const type = urlParams.get('type');
    const operation = urlParams.get('operation');
    const policy = urlParams.get('policy');

    const name = document.getElementById("name").value
    const description = document.getElementById("description").value
    const filter = document.getElementById("filter").nextSibling.CodeMirror.getValue()
    const initialize = document.getElementById("initialize").nextSibling.CodeMirror.getValue()
    const check = document.getElementById("check").nextSibling.CodeMirror.getValue()
    const notify = document.getElementById("notify").nextSibling.CodeMirror.getValue()
    const success = document.getElementById("pass").nextSibling.CodeMirror.getValue()
    const fail = document.getElementById("fail").nextSibling.CodeMirror.getValue()

    fetch('../../../main/policyengine/policy_action_save', {
      method: 'POST',
      headers: {
        'Content-Type': 'application/json'
      },
      body: JSON.stringify({
        'type': type,
        'operation': operation,
        'policy': policy,
        'name': name,
        'description': description,
        'is_bundled': false,
        'filter': filter,
        'initialize': initialize,
        'check': check,
        'notify': notify,
        'success': success,
        'fail': fail
      })
    }).then(response => {
      window.location.href = "{{server_url}}/main/"
    });
  }

  function addToBundle() {
    // TODO: Implement add to bundle functionality here
    window.location.href = "{{server_url}}/main/"
  }

  {% if name %}
    document.getElementById('name').value = `{{name}}`
  {% endif %}

  {% if description %}
    document.getElementById('description').value = `{{description}}`
  {% endif %}


  const DEFAULT_VALUES = {
    "filter": "return True\n\n",
    "initialize": "pass\n\n",
    "check": "return PASSED\n\n",
    "notify": "pass\n\n",
    "pass": "action.execute()\n\n",
    "fail": "pass\n\n"
  };

  var editors = [];

  for (let i = 0; i < Object.keys(DEFAULT_VALUES).length; i++) {
    var code_id = Object.keys(DEFAULT_VALUES)[i];
    var textArea = document.getElementById(code_id);
    editors.push(CodeMirror.fromTextArea(textArea, {
        mode: 'python',
        autoRefresh: true,
        lineNumbers: true,
        theme: 'eclipse',
        gutters: ['warnings'],
        extraKeys: {"Ctrl-Space": "autocomplete"},
        matchBrackets: true,
        gutters: ['warnings']
    }));

<<<<<<< HEAD
    {% if filter %}
      if (i == 0) editors[i].setValue(`{{filter}}`);
    {% elif initialize %}
      if (i == 1) editors[i].setValue(`{{initialize}}`);
    {% elif check %}
      if (i == 2) editors[i].setValue(`{{check}}`);
    {% elif notify %}
      if (i == 3) editors[i].setValue(`{{notify}}`);
    {% elif success %}
      if (i == 4) editors[i].setValue(`{{success}}`);
    {% elif fail %}
      if (i == 5) editors[i].setValue(`{{fail}}`);
    {% else %}
      editors[i].setValue(DEFAULT_VALUES[code_id]);
    {% endif %}
=======
    switch (i) {
      case 0:
        {% if filter %}
          editors[i].setValue(`{{filter}}`);
          break;
        {% endif %}
      case 1:
        {% if initialize %}
          editors[i].setValue(`{{initialize}}`);
          break;
        {% endif %}
      case 2:
        {% if check %}
          editors[i].setValue(`{{check}}`);
          break;
        {% endif %}
      case 3:
        {% if notify %}
          editors[i].setValue(`{{notify}}`);
          break;
        {% endif %}
      case 4:
        {% if success %}
          editors[i].setValue(`{{success}}`);
          break;
        {% endif %}
      case 5:
        {% if fail %}
          editors[i].setValue(`{{fail}}`);
          break;
        {% endif %}
      default:
        editors[i].setValue(DEFAULT_VALUES[code_id]);
    }
>>>>>>> 2b9bd55a

    // https://stackoverflow.com/questions/11401317/autocomplete-for-python-in-codemirror
    editors[i].on('inputRead', function onChange(editor, input) {
        if (input.text[0] === ';' || input.text[0] === ' ' || input.text[0] === ":") {
            return;
        }
        editor.showHint({ hint: CodeMirror.pythonHint });
    });

    editors[i].on('change', (cm, change) => {
      code = cm.getValue()

      fetch('../../../main/policyengine/error_check', {
        method: 'POST',
        headers: {
          'Content-Type': 'application/json'
        },
        body: JSON.stringify({ 'code': code })
      })
      .then(response => response.json())
      .then(data => {
        cm.clearGutter('warnings')

        if (data.is_error) {
          for (const error of data.errors) {
            const message = 'Line ' + error.lineno + ': "' + error.code + '" ' + error.message

            const marker = document.createElement('div')
            marker.classList.add('marker')
            marker.innerHTML = '●'

            const tooltip = document.createElement('div')
            tooltip.classList.add('tooltip')
            tooltip.innerHTML = message
            marker.appendChild(tooltip)

            cm.setGutterMarker(error.lineno - 1, 'warnings', marker)
          }
        }
      })
    })
  }
</script>
{% endblock %}<|MERGE_RESOLUTION|>--- conflicted
+++ resolved
@@ -257,23 +257,6 @@
         gutters: ['warnings']
     }));
 
-<<<<<<< HEAD
-    {% if filter %}
-      if (i == 0) editors[i].setValue(`{{filter}}`);
-    {% elif initialize %}
-      if (i == 1) editors[i].setValue(`{{initialize}}`);
-    {% elif check %}
-      if (i == 2) editors[i].setValue(`{{check}}`);
-    {% elif notify %}
-      if (i == 3) editors[i].setValue(`{{notify}}`);
-    {% elif success %}
-      if (i == 4) editors[i].setValue(`{{success}}`);
-    {% elif fail %}
-      if (i == 5) editors[i].setValue(`{{fail}}`);
-    {% else %}
-      editors[i].setValue(DEFAULT_VALUES[code_id]);
-    {% endif %}
-=======
     switch (i) {
       case 0:
         {% if filter %}
@@ -308,7 +291,6 @@
       default:
         editors[i].setValue(DEFAULT_VALUES[code_id]);
     }
->>>>>>> 2b9bd55a
 
     // https://stackoverflow.com/questions/11401317/autocomplete-for-python-in-codemirror
     editors[i].on('inputRead', function onChange(editor, input) {

--- conflicted
+++ resolved
@@ -245,7 +245,6 @@
 
     <div class="sidebarPanel">
       <h4 class="sidebarPanelTitle">Community Documents</h4>
-<<<<<<< HEAD
       <div class="sidebarPanelContent">
           <table class="table table-hover">
             <thead>
@@ -264,8 +263,6 @@
             </tbody>
           </table>
         </div>
-=======
->>>>>>> c859fccf
     </div>
 
     <div class="sidebarPanel">

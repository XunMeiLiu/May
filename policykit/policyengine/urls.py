from django.urls import path
from policyengine import views


urlpatterns = [
    path('initialize_starterkit', views.initialize_starterkit),
    path('error_check', views.error_check),
    path('policy_action_save', views.policy_action_save),
    path('policy_action_remove', views.policy_action_remove),
    path('role_action_save', views.role_action_save),
<<<<<<< HEAD
    path('document_action_save', views.document_action_save)
=======
    path('role_action_remove', views.role_action_remove)
>>>>>>> de7c8d87
]<|MERGE_RESOLUTION|>--- conflicted
+++ resolved
@@ -8,9 +8,6 @@
     path('policy_action_save', views.policy_action_save),
     path('policy_action_remove', views.policy_action_remove),
     path('role_action_save', views.role_action_save),
-<<<<<<< HEAD
-    path('document_action_save', views.document_action_save)
-=======
+    path('document_action_save', views.document_action_save),
     path('role_action_remove', views.role_action_remove)
->>>>>>> de7c8d87
 ]
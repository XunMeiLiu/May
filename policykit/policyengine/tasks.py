--- conflicted
+++ resolved
@@ -9,15 +9,9 @@
 
 @shared_task
 def consider_proposed_actions():
-<<<<<<< HEAD
-    def _execute_policy(policy, action):
-        if check_filter_code(policy, action):
-=======
-
     def _execute_policy(policy, action):
 
         if filter_policy(policy, action):
->>>>>>> 8601ae53
             if not policy.has_notified:
                 initialize_policy(policy, action)
 
@@ -33,19 +27,13 @@
                 if cond_result == Proposal.PASSED:
                     pass_policy(policy, action)
                 elif cond_result == Proposal.FAILED:
-<<<<<<< HEAD
-                    exec(policy.policy_failure_code)
-=======
                     fail_policy(policy, action)
-
->>>>>>> 8601ae53
 
     community_actions = CommunityAction.objects.filter(proposal__status=Proposal.PROPOSED, is_bundled=False)
     app_name = ''
     for action in community_actions:
 
         logger.info(action)
-<<<<<<< HEAD
         
          #if they have execute permission, skip all policies
         if isinstance(action.community, SlackCommunity):
@@ -80,20 +68,4 @@
             action.execute()
         else:
             for policy in ConstitutionPolicy.objects.filter(community=action.community):
-                _execute_policy(policy, action)
-    
-=======
-
-        for policy in CommunityPolicy.objects.filter(community=action.community):
-            _execute_policy(policy, action)
-
-    bundle_actions = CommunityActionBundle.objects.filter(proposal__status=Proposal.PROPOSED)
-    for action in bundle_actions:
-        for policy in CommunityPolicy.objects.filter(community=action.community):
-            _execute_policy(policy, action)
-
-    constitution_actions = ConstitutionAction.objects.filter(proposal__status=Proposal.PROPOSED, is_bundled=False)
-    for action in constitution_actions:
-        for policy in ConstitutionPolicy.objects.filter(community=action.community):
-            _execute_policy(policy, action)
->>>>>>> 8601ae53
+                _execute_policy(policy, action)
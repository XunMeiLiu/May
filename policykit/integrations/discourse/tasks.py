from __future__ import absolute_import, unicode_literals

from celery import shared_task
from celery.schedules import crontab
from django.conf import settings
from policyengine.models import Proposal, LogAPICall, PlatformPolicy, PlatformAction, BooleanVote, NumberVote
<<<<<<< HEAD
from policyengine.views import filter_policy, check_policy, initialize_policy
=======
>>>>>>> f9b3406c
from integrations.discourse.models import DiscourseCommunity, DiscourseUser, DiscourseCreateTopic, DiscourseCreatePost
from urllib import parse
import urllib.request
import urllib.error
import json
import datetime
import logging
import json

logger = logging.getLogger(__name__)

def should_create_action(community, call_type, topic, username):
    # If topic already has an object, don't create a new object for it.
    if DiscourseCreateTopic.objects.filter(id=topic['id']).exists():
        return False

    created_at = topic['created_at']
    created_at = created_at.replace("Z", "+00:00")
    created_at = datetime.datetime.fromisoformat(created_at)

    now = datetime.datetime.now()
    now = now.replace(tzinfo=datetime.timezone.utc) # Makes the datetime object timezone-aware

    # If topic is more than twice the Celery beat frequency seconds old,
    # don't create an object for it. This way, we only create objects for
    # topics created after PolicyKit has been installed to the community.
    recent_time = 2 * settings.CELERY_BEAT_FREQUENCY
    if now - created_at > datetime.timedelta(seconds=recent_time):
        return False

    return True

@shared_task
def discourse_listener_actions():
    for community in DiscourseCommunity.objects.all():
        actions = []

        url = community.team_id
        api_key = community.api_key

        req = urllib.request.Request(url + '/latest.json')
        req.add_header("User-Api-Key", api_key)
        resp = urllib.request.urlopen(req)
        logger.info(f"[celery-discourse] topics response: {resp.status} {resp.reason}")
        res = json.loads(resp.read().decode('utf-8'))
        topics = res['topic_list']['topics']
        users = res['users']
        logger.info(f"[celery-discourse] {len(topics)} topics")
        for topic in topics:
            user_id = topic['posters'][0]['user_id']
            usernames = [u['username'] for u in users if u['id'] == user_id]
            if not usernames:
                logger.error(f"[celery-discourse] no username found for user id {user_id}, skipping topic")
                continue
            username = usernames[0]
            call_type = '/posts.json'
<<<<<<< HEAD
            if should_create_action(community, call_type, topic, username):
                logger.info(f"[celery-discourse] creating new DiscourseCreateTopic object for topic {topic['title']}")

                # Retrieve raw from first post under topic (created when topic created)
                req = urllib.request.Request(f"{url}/t/{str(topic['id'])}/posts.json?include_raw=True")
                req.add_header("User-Api-Key", api_key)
                resp = urllib.request.urlopen(req)
                logger.info(f"[celery-discourse] raw post response: {resp.status} {resp.reason}")
                res = json.loads(resp.read().decode('utf-8'))
                raw = res['post_stream']['posts'][0]['raw']

                new_api_action = DiscourseCreateTopic()
                new_api_action.community = community
                new_api_action.title = topic['title']
                new_api_action.category = topic['category_id']
                new_api_action.raw = raw
                new_api_action.id = topic['id']

                u,_ = DiscourseUser.objects.get_or_create(
                    username=username,
                    community=community
                )
                new_api_action.initiator = u
                actions.append(new_api_action)
=======
            if not is_policykit_action(community, call_type, topic, username):
                t = DiscourseCreateTopic.objects.filter(community=community, topic_id=topic['id'])
                if not t.exists():
                    logger.info(f"[celery-discourse] creating new DiscourseCreateTopic object for topic {topic['title']}")

                    # Retrieve raw from first post under topic (created when topic created)
                    req = urllib.request.Request(f"{url}/t/{str(topic['id'])}/posts.json?include_raw=True")
                    req.add_header("User-Api-Key", api_key)
                    resp = urllib.request.urlopen(req)
                    logger.info(f"[celery-discourse] raw post response: {resp.status} {resp.reason}")
                    res = json.loads(resp.read().decode('utf-8'))
                    raw = res['post_stream']['posts'][0]['raw']

                    new_api_action = DiscourseCreateTopic()
                    new_api_action.community = community
                    new_api_action.title = topic['title']
                    new_api_action.category = topic['category_id']
                    new_api_action.raw = raw
                    new_api_action.topic_id = topic['id']

                    u,_ = DiscourseUser.objects.get_or_create(
                        username=username,
                        community=community
                    )
                    new_api_action.initiator = u
                    actions.append(new_api_action)
            else:
                logger.info("[celery-discourse] skipping PK action")
>>>>>>> f9b3406c
        logger.info(f"[celery-discourse] {len(actions)} actions created")
        for action in actions:
            action.community_origin = True
            action.is_bundled = False
            action.save()
            if action.community_revert:
                action.revert()

        # Manage proposals
        proposed_actions = PlatformAction.objects.filter(
            community=community,
            proposal__status=Proposal.PROPOSED,
            community_post__isnull=False
        )
        for proposed_action in proposed_actions:
            id = proposed_action.community_post

            req = urllib.request.Request(url + '/posts/' + id + '.json')
            req.add_header("User-Api-Key", api_key)
            resp = urllib.request.urlopen(req)
            res = json.loads(resp.read().decode('utf-8'))
            poll = res['polls'][0]

            # Manage Boolean voting
            for option in poll['options']:
                val = (option['html'] == 'Yes')

                for user in poll['preloaded_voters'][option['id']]:
                    u = DiscourseUser.objects.filter(
                        username=user['id'],
                        community=community
                    )
                    if u.exists():
                        u = u[0]

                        bool_vote = BooleanVote.objects.filter(proposal=proposed_action.proposal, user=u)
                        if bool_vote.exists():
                            vote = bool_vote[0]
                            if vote.boolean_value != val:
                                vote.boolean_value = val
                                vote.save()
                        else:
                            b = BooleanVote.objects.create(proposal=proposed_action.proposal, user=u, boolean_value=val)<|MERGE_RESOLUTION|>--- conflicted
+++ resolved
@@ -4,10 +4,6 @@
 from celery.schedules import crontab
 from django.conf import settings
 from policyengine.models import Proposal, LogAPICall, PlatformPolicy, PlatformAction, BooleanVote, NumberVote
-<<<<<<< HEAD
-from policyengine.views import filter_policy, check_policy, initialize_policy
-=======
->>>>>>> f9b3406c
 from integrations.discourse.models import DiscourseCommunity, DiscourseUser, DiscourseCreateTopic, DiscourseCreatePost
 from urllib import parse
 import urllib.request
@@ -21,7 +17,7 @@
 
 def should_create_action(community, call_type, topic, username):
     # If topic already has an object, don't create a new object for it.
-    if DiscourseCreateTopic.objects.filter(id=topic['id']).exists():
+    if DiscourseCreateTopic.objects.filter(topic_id=topic['id']).exists():
         return False
 
     created_at = topic['created_at']
@@ -64,7 +60,6 @@
                 continue
             username = usernames[0]
             call_type = '/posts.json'
-<<<<<<< HEAD
             if should_create_action(community, call_type, topic, username):
                 logger.info(f"[celery-discourse] creating new DiscourseCreateTopic object for topic {topic['title']}")
 
@@ -81,7 +76,7 @@
                 new_api_action.title = topic['title']
                 new_api_action.category = topic['category_id']
                 new_api_action.raw = raw
-                new_api_action.id = topic['id']
+                new_api_action.topic_id = topic['id']
 
                 u,_ = DiscourseUser.objects.get_or_create(
                     username=username,
@@ -89,36 +84,6 @@
                 )
                 new_api_action.initiator = u
                 actions.append(new_api_action)
-=======
-            if not is_policykit_action(community, call_type, topic, username):
-                t = DiscourseCreateTopic.objects.filter(community=community, topic_id=topic['id'])
-                if not t.exists():
-                    logger.info(f"[celery-discourse] creating new DiscourseCreateTopic object for topic {topic['title']}")
-
-                    # Retrieve raw from first post under topic (created when topic created)
-                    req = urllib.request.Request(f"{url}/t/{str(topic['id'])}/posts.json?include_raw=True")
-                    req.add_header("User-Api-Key", api_key)
-                    resp = urllib.request.urlopen(req)
-                    logger.info(f"[celery-discourse] raw post response: {resp.status} {resp.reason}")
-                    res = json.loads(resp.read().decode('utf-8'))
-                    raw = res['post_stream']['posts'][0]['raw']
-
-                    new_api_action = DiscourseCreateTopic()
-                    new_api_action.community = community
-                    new_api_action.title = topic['title']
-                    new_api_action.category = topic['category_id']
-                    new_api_action.raw = raw
-                    new_api_action.topic_id = topic['id']
-
-                    u,_ = DiscourseUser.objects.get_or_create(
-                        username=username,
-                        community=community
-                    )
-                    new_api_action.initiator = u
-                    actions.append(new_api_action)
-            else:
-                logger.info("[celery-discourse] skipping PK action")
->>>>>>> f9b3406c
         logger.info(f"[celery-discourse] {len(actions)} actions created")
         for action in actions:
             action.community_origin = True

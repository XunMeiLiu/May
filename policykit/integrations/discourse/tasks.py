from __future__ import absolute_import, unicode_literals

from celery import shared_task
from celery.schedules import crontab
from policyengine.models import Proposal, LogAPICall, PlatformPolicy, PlatformAction, BooleanVote, NumberVote
from integrations.discourse.models import DiscourseCommunity, DiscourseUser, DiscourseCreateTopic, DiscourseCreatePost
from policyengine.views import filter_policy, check_policy, initialize_policy
from urllib import parse
import urllib.request
import urllib.error
import json
import datetime
import logging
import json

logger = logging.getLogger(__name__)

def is_policykit_action(community, call_type, topic, username):
    if username == 'PolicyKit': ## TODO: Compare IDs in future, not usernames
        return True

    current_time_minus = datetime.datetime.now() - datetime.timedelta(minutes=2)
    logs = LogAPICall.objects.filter(
        proposal_time__gte=current_time_minus,
        call_type=call_type
    )
    if logs.exists():
        for log in logs:
            j_info = json.loads(log.extra_info)
            if topic['id'] == j_info['id']:
                return True
    return False

@shared_task
def discourse_listener_actions():
    for community in DiscourseCommunity.objects.all():
        actions = []

        url = community.team_id
        api_key = community.api_key

        req = urllib.request.Request(url + '/latest.json')
        req.add_header("User-Api-Key", api_key)
        resp = urllib.request.urlopen(req)
<<<<<<< HEAD
=======
        logger.info(f"[celery-discourse] {resp.status} {resp.reason}")
>>>>>>> d7162e4b
        res = json.loads(resp.read().decode('utf-8'))
        topics = res['topic_list']['topics']
        users = res['users']
        logger.info(f"[celery-discourse] {len(topics)} topics")
        for topic in topics:
            user_id = topic['posters'][0]['user_id']
            usernames = [u['username'] for u in users if u['id'] == user_id]
            if not usernames:
                logger.error(f"no username found for user id {user_id}, skipping topic")
                continue
            username = usernames[0]
            call_type = '/posts.json'
            if not is_policykit_action(community, call_type, topic, username):
                t = DiscourseCreateTopic.objects.filter(id=topic['id'])
                if not t.exists():
                    # Retrieve raw from first post under topic (created when topic created)
                    req = urllib.request.Request(f"{url}/t/{str(topic['id'])}/posts.json?include_raw=True")
                    req.add_header("User-Api-Key", api_key)
                    resp = urllib.request.urlopen(req)
                    res = json.loads(resp.read().decode('utf-8'))
                    raw = res['post_stream']['posts'][0]['raw']

                    logger.info('Discourse: creating new DiscourseCreateTopic for: ' + topic['title'])
                    new_api_action = DiscourseCreateTopic()
                    new_api_action.community = community
                    new_api_action.title = topic['title']
                    new_api_action.category = topic['category_id']
                    new_api_action.raw = raw
                    new_api_action.id = topic['id']

                    u,_ = DiscourseUser.objects.get_or_create(
                        username=username,
                        community=community
                    )
                    new_api_action.initiator = u
                    actions.append(new_api_action)
            else:
                logger.info("[celery-discourse] skipping PK action")
        logger.info(f"[celery-discourse] {len(actions)} actions created")
        for action in actions:
            action.community_origin = True
            action.is_bundled = False
            action.save()
            if action.community_revert:
                action.revert()

        # Manage proposals
        proposed_actions = PlatformAction.objects.filter(
            community=community,
            proposal__status=Proposal.PROPOSED,
            community_post__isnull=False
        )
        for proposed_action in proposed_actions:
            logger.info('in proposed action loop')
            id = proposed_action.community_post

            req = urllib.request.Request(url + '/posts/' + id + '.json')
            req.add_header("User-Api-Key", api_key)
            resp = urllib.request.urlopen(req)
            res = json.loads(resp.read().decode('utf-8'))
            poll = res['polls'][0]

            # Manage Boolean voting
            for option in poll['options']:
                val = (option['html'] == 'Yes')

                for user in poll['preloaded_voters'][option['id']]:
                    u = DiscourseUser.objects.filter(
                        username=user['id'],
                        community=community
                    )
                    if u.exists():
                        u = u[0]

                        bool_vote = BooleanVote.objects.filter(proposal=proposed_action.proposal, user=u)
                        if bool_vote.exists():
                            vote = bool_vote[0]
                            if vote.boolean_value != val:
                                vote.boolean_value = val
                                vote.save()
                        else:
                            b = BooleanVote.objects.create(proposal=proposed_action.proposal, user=u, boolean_value=val)

            # Update proposal
            logger.info('updating proposal')
            for policy in PlatformPolicy.objects.filter(community=community):
                logger.info('about to filter policy')
                if filter_policy(policy, proposed_action):
                    logger.info('just filtered policy')
                    cond_result = check_policy(policy, proposed_action)
                    if cond_result == Proposal.PASSED:
                        logger.info('passed proposal discourse')
                        pass_policy(policy, proposed_action)
                    elif cond_result == Proposal.FAILED:
                        logger.info('failed proposal discourse')
                        fail_policy(policy, proposed_action)<|MERGE_RESOLUTION|>--- conflicted
+++ resolved
@@ -42,10 +42,7 @@
         req = urllib.request.Request(url + '/latest.json')
         req.add_header("User-Api-Key", api_key)
         resp = urllib.request.urlopen(req)
-<<<<<<< HEAD
-=======
         logger.info(f"[celery-discourse] {resp.status} {resp.reason}")
->>>>>>> d7162e4b
         res = json.loads(resp.read().decode('utf-8'))
         topics = res['topic_list']['topics']
         users = res['users']

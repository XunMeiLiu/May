--- conflicted
+++ resolved
@@ -144,14 +144,8 @@
     avatar = models.CharField('avatar',
                                max_length=500,
                                null=True)
-<<<<<<< HEAD
 
     def save(self, *args, **kwargs):
-=======
-                            
-    
-    def save(self, *args, **kwargs):      
->>>>>>> b1ef5bb1
         super(SlackUser, self).save(*args, **kwargs)
         group = self.community.base_role
         group.user_set.add(self)
@@ -164,12 +158,8 @@
     channel = models.CharField('channel', max_length=150)
 
     action_codename = 'slackpostmessage'
-<<<<<<< HEAD
-
-=======
-    app_name = 'slackintegration'
-    
->>>>>>> b1ef5bb1
+    app_name = 'slackintegration'
+    
     class Meta:
         permissions = (
             ('can_execute_slackpostmessage', 'Can execute slack post message'),
@@ -193,12 +183,8 @@
     channel = models.CharField('channel', max_length=150)
 
     action_codename = 'slackrenameconversation'
-<<<<<<< HEAD
-
-=======
-    app_name = 'slackintegration'
-    
->>>>>>> b1ef5bb1
+    app_name = 'slackintegration'
+    
     class Meta:
         permissions = (
             ('can_execute_slackrenameconversation', 'Can execute slack rename conversation'),
@@ -230,12 +216,8 @@
     users = models.CharField('users', max_length=15)
 
     action_codename = 'slackjoinconversation'
-<<<<<<< HEAD
-
-=======
-    app_name = 'slackintegration'
-    
->>>>>>> b1ef5bb1
+    app_name = 'slackintegration'
+    
     class Meta:
         permissions = (
             ('can_execute_slackjoinconversation', 'Can execute slack join conversation'),
@@ -277,12 +259,8 @@
     post_at = models.IntegerField('post at')
 
     action_codename = 'slackschedulemessage'
-<<<<<<< HEAD
-
-=======
-    app_name = 'slackintegration'
-    
->>>>>>> b1ef5bb1
+    app_name = 'slackintegration'
+    
     class Meta:
         permissions = (
             ('can_execute_slackschedulemessage', 'Can execute slack schedule message'),
@@ -295,12 +273,8 @@
     channel = models.CharField('channel', max_length=150)
 
     action_codename = 'slackkickconversation'
-<<<<<<< HEAD
-
-=======
-    app_name = 'slackintegration'
-    
->>>>>>> b1ef5bb1
+    app_name = 'slackintegration'
+    
     class Meta:
         permissions = (
             ('can_execute_slackkickconversation', 'Can execute slack kick conversation'),

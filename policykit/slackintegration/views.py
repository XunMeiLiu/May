from django.shortcuts import render
from django.http import HttpResponse
from urllib import parse
import urllib.request
from policykit.settings import SLACK_CLIENT_SECRET
from django.contrib.auth import login, authenticate
import logging
from django.shortcuts import redirect
import json
from slackintegration.models import SlackCommunity, SlackUser, SlackRenameConversation, SlackJoinConversation, SlackPostMessage, SlackPinMessage
from policyengine.models import *
from policyengine.views import filter_policy, check_policy, initialize_policy
from django.contrib.auth.models import User, Group
from django.views.decorators.csrf import csrf_exempt
import datetime

logger = logging.getLogger(__name__)

NUMBERS_TEXT = {'zero': 0,
                'one': 1,
                'two': 2,
                'three': 3,
                'four': 4,
                'five': 5,
                'six': 6,
                'seven': 7,
                'eight': 8,
                'nine': 9
                }


NUMBERS = {0: 'zero',
           1: 'one',
           2: 'two',
           3: 'three',
           4: 'four',
           5: 'five',
           6: 'six',
           7: 'seven',
           8: 'eight',
           9: 'nine'}



# Create your views here.

def oauth(request):
    code = request.GET.get('code')
    state = request.GET.get('state')

    data = parse.urlencode({
        'client_id': '455205644210.932801604965',
        'client_secret': SLACK_CLIENT_SECRET,
        'code': code,
        }).encode()

    req = urllib.request.Request('https://slack.com/api/oauth.v2.access', data=data)
    resp = urllib.request.urlopen(req)
    res = json.loads(resp.read().decode('utf-8'))

    logger.info(res)

    if res['ok']:
        if state =="user":
            user = authenticate(request, oauth=res, platform="slack")
            if user:
                login(request, user)
                response = redirect('/')
            else:
                response = redirect('/login?error=policykit_not_yet_installed_to_that_community')
            return response

        elif state == "app":
            # Checks that user is admin
            dataAdmin = parse.urlencode({
                'token': res['access_token'],
                'user': res['authed_user']['id']
            }).encode()
            reqInfo = urllib.request.Request('https://slack.com/api/users.info', data=dataAdmin)
            respInfo = urllib.request.urlopen(reqInfo)
            resInfo = json.loads(respInfo.read())

            if resInfo['user']['is_admin'] == False:
                response = redirect('/login?error=user_is_not_an_admin')
                return response

<<<<<<< HEAD
            context = {
                "starterkits": StarterKit.objects.all(),
                "res":res
            }
            return render(request, "policyadmin/init_starterkit_slack.html", context)
=======
            s = SlackCommunity.objects.filter(team_id=res['team']['id'])
            community = None
            user_group,_ = CommunityRole.objects.get_or_create(name="Slack: " + res['team']['name'] + ": Base User")

            user = SlackUser.objects.filter(username=res['authed_user']['id'])

            if not s.exists():
                community = SlackCommunity.objects.create(
                    community_name=res['team']['name'],
                    team_id=res['team']['id'],
                    bot_id = res['bot_user_id'],
                    access_token=res['access_token'],
                    base_role=user_group
                    )
                user_group.community = community
                user_group.save()
                cg = CommunityDoc.objects.create(text='', community=community)

                community.community_guidelines=cg
                community.save()

                #get the list of users, create SlackUser object for each user
                data2 = parse.urlencode({
                    'token':community.access_token
                }).encode()

                req2 = urllib.request.Request('https://slack.com/api/users.list', data=data2)
                resp2 = urllib.request.urlopen(req2)
                res2 = json.loads(resp2.read().decode('utf-8'))

                #https://api.slack.com/methods/users.list
                if res2['ok']:
                    for new_user in res2['members']:
                        if (not new_user['deleted']) and (not new_user['is_bot']) and (new_user['id'] != 'USLACKBOT'):
                            if new_user['id'] == res['authed_user']['id']:
                                u,_ = SlackUser.objects.get_or_create(username=res['authed_user']['id'], readable_name=new_user['real_name'],
                                                         access_token=res['authed_user']['access_token'],
                                                         is_community_admin=True,
                                                         community=community)
                            else:
                                u,_ = SlackUser.objects.get_or_create(username=new_user['id'], readable_name=new_user['real_name'], community=community)
                            u.save()

            else:
                community = s[0]
                community.community_name = res['team']['name']
                community.team_id = res['team']['id']
                community.bot_id = res['bot_user_id']
                community.access_token = res['access_token']
                community.save()
>>>>>>> cdd0504d

    else:
        # error message stating that the sign-in/add-to-slack didn't work
        response = redirect('/login?error=cancel')
        return response

    response = redirect('/login?success=true')
    return response

@csrf_exempt
def initCommunity(request):
    res = request.POST['res']
    starterkit = request.POST['starterkit']
    
    s = SlackCommunity.objects.filter(team_id=res['team']['id'])
    community = None
    user_group,_ = CommunityRole.objects.get_or_create(name="Slack: " + res['team']['name'] + ": Base User")
    
    user = SlackUser.objects.filter(username=res['authed_user']['id'])

    if not s.exists():
        community = SlackCommunity.objects.create(
            community_name=res['team']['name'],
            team_id=res['team']['id'],
            bot_id = res['bot_user_id'],
            access_token=res['access_token'],
            base_role=user_group
            )
        user_group.community = community
        user_group.save()
        cg = CommunityDoc.objects.create(text='', community=community)

        community.community_guidelines=cg
        
        community.save(starterkit=starterkit)

        #get the list of users, create SlackUser object for each user
        data2 = parse.urlencode({
            'token':community.access_token
        }).encode()

        req2 = urllib.request.Request('https://slack.com/api/users.list', data=data2)
        resp2 = urllib.request.urlopen(req2)
        res2 = json.loads(resp2.read().decode('utf-8'))

        #https://api.slack.com/methods/users.list
        if res2['ok']:
            for new_user in res2['members']:
                if (not new_user['deleted']) and (not new_user['is_bot']) and (new_user['id'] != 'USLACKBOT'):
                    if new_user['id'] == res['authed_user']['id']:
                        u,_ = SlackUser.objects.get_or_create(username=res['authed_user']['id'], readable_name=new_user['real_name'],
                                                 access_token=res['authed_user']['access_token'],
                                                 is_community_admin=True,
                                                 community=community)
                    else:
                        u,_ = SlackUser.objects.get_or_create(username=new_user['id'], readable_name=new_user['real_name'], community=community)
                    u.save()
    


    else:
        community = s[0]
        community.community_name = res['team']['name']
        community.team_id = res['team']['id']
        community.bot_id = res['bot_user_id']
        community.access_token = res['access_token']
        community.save()


def is_policykit_action(integration, test_a, test_b, api_name):
    current_time_minus = datetime.datetime.now() - datetime.timedelta(seconds=2)
    logs = LogAPICall.objects.filter(proposal_time__gte=current_time_minus,
                                            call_type=integration.API + api_name)

    if logs.exists():
        for log in logs:
            j_info = json.loads(log.extra_info)
            if test_a == j_info[test_b]:
                return True

    return False



@csrf_exempt
def action(request):
    json_data = json.loads(request.body)
    logger.info('RECEIVED ACTION')
    logger.info(json_data)
    action_type = json_data.get('type')

    if action_type == "url_verification":
        challenge = json_data.get('challenge')
        return HttpResponse(challenge)

    elif action_type == "event_callback":
        event = json_data.get('event')
        team_id = json_data.get('team_id')
        community = SlackCommunity.objects.get(team_id=team_id)
        admin_user = SlackUser.objects.filter(is_community_admin=True)[0]

        new_api_action = None
        policy_kit_action = False

        if event.get('type') == "channel_rename":
            if not is_policykit_action(community, event['channel']['name'], 'name', SlackRenameConversation.ACTION):
                new_api_action = SlackRenameConversation()
                new_api_action.community = community
                new_api_action.name = event['channel']['name']
                new_api_action.channel = event['channel']['id']

                u,_ = SlackUser.objects.get_or_create(username=event['user'],
                                                    community=community)
                new_api_action.initiator = u
                prev_names = new_api_action.get_channel_info()
                new_api_action.prev_name = prev_names[0]

        elif event.get('type') == 'message' and event.get('subtype') == None:
            if not is_policykit_action(community, event['text'], 'text', SlackPostMessage.ACTION):
                new_api_action = SlackPostMessage()
                new_api_action.community = community
                new_api_action.text = event['text']
                new_api_action.channel = event['channel']
                new_api_action.time_stamp = event['ts']

                u,_ = SlackUser.objects.get_or_create(username=event['user'], community=community)

                new_api_action.initiator = u

        elif event.get('type') == "member_joined_channel":
            if not is_policykit_action(community, event['channel'], 'channel', SlackJoinConversation.ACTION):
                new_api_action = SlackJoinConversation()
                new_api_action.community = community
                if event.get('inviter'):
                    u,_ = SlackUser.objects.get_or_create(username=event['inviter'],
                                                          community=community)
                    new_api_action.initiator = u
                else:
                    u,_ = SlackUser.objects.get_or_create(username=event['user'],
                                                          community=community)
                    new_api_action.initiator = u
                new_api_action.users = event.get('user')
                new_api_action.channel = event['channel']


        elif event.get('type') == 'pin_added':
            if not is_policykit_action(community, event['channel_id'], 'channel', SlackPinMessage.ACTION):
                new_api_action = SlackPinMessage()
                new_api_action.community = community

                u,_ = SlackUser.objects.get_or_create(username=event['user'],
                                                      community=community)
                new_api_action.initiator = u
                new_api_action.channel = event['channel_id']
                new_api_action.timestamp = event['item']['message']['ts']

        if new_api_action.initiator.has_perm('slackintegration.add_' + new_api_action.action_codename):
            if new_api_action and not policy_kit_action:
                #if they have execute permission, skip all policies
                if new_api_action.initiator.has_perm('slackintegration.can_execute_' + new_api_action.action_codename):
                    new_api_action.execute()
                else:
                    for policy in CommunityPolicy.objects.filter(community=new_api_action.community):
                      if filter_policy(policy, new_api_action):
                          if not new_api_action.pk:
                              new_api_action.community_origin = True
                              new_api_action.is_bundled = False
                              new_api_action.save()
                          initialize_policy(policy, new_api_action)
                          cond_result = check_policy(policy, new_api_action)
                          if cond_result == Proposal.PROPOSED or cond_result == Proposal.FAILED:
                              new_api_action.revert()
        else:
            p = Proposal.objects.create(status=Proposal.FAILED,
                                        author=new_api_action.initiator)
            new_api_action.proposal = p

        if event.get('type') == 'reaction_added':
            ts = event['item']['ts']
            action = None
            action_res = CommunityAction.objects.filter(community_post=ts)
            if action_res.exists():
                action = action_res[0]

                if event['reaction'] == '+1' or event['reaction'] == '-1':
                    if event['reaction'] == '+1':
                        value = True
                    elif event['reaction'] == '-1':
                        value = False

                    user,_ = SlackUser.objects.get_or_create(username=event['user'],
                                                            community=action.community)
                    uv = BooleanVote.objects.filter(proposal=action.proposal,
                                                                 user=user)
                    if uv.exists():
                        uv = uv[0]
                        uv.boolean_value = value
                        uv.save()
                    else:
                        uv = BooleanVote.objects.create(proposal=action.proposal, user=user, boolean_value=value)

            if action == None:
                action_res = CommunityActionBundle.objects.filter(community_post=ts)
                if action_res.exists():
                    action = action_res[0]

                    bundled_actions = list(action.bundled_actions.all())

                    if event['reaction'] in NUMBERS_TEXT.keys():
                        num = NUMBERS_TEXT[event['reaction']]
                        voted_action = bundled_actions[num]

                        user,_ = SlackUser.objects.get_or_create(username=event['user'],
                                                               community=voted_action.community)
                        uv = NumberVote.objects.filter(proposal=voted_action.proposal,
                                                                 user=user)
                        if uv.exists():
                            uv = uv[0]
                            uv.number_value = 1
                            uv.save()
                        else:
                            uv = NumberVote.objects.create(proposal=voted_action.proposal, user=user, number_value=1)

    return HttpResponse("")



def post_policy(policy, action, users=None, post_type='channel', template=None, channel=None):
    from policyengine.models import LogAPICall, CommunityActionBundle

    if action.action_type == "CommunityActionBundle" and action.bundle_type == CommunityActionBundle.ELECTION:
        policy_message_default = "This action is governed by the following policy: " + policy.description + '. Decide between options below:\n'
        bundled_actions = action.bundled_actions.all()
        for num, a in enumerate(bundled_actions):
            policy_message_default += ':' + NUMBERS[num] + ': ' + str(a) + '\n'
    else:
        policy_message_default = "This action is governed by the following policy: " + policy.description + '. Vote with :thumbsup: or :thumbsdown: on this post.'

    values = {'token': policy.community.access_token}

    if not template:
        policy_message = policy_message_default
    else:
        policy_message = template

    values['text'] = policy_message

    # mpim - all users
    # im each user
    # channel all users
    # channel ephemeral users

    if post_type == "mpim":
        api_call = 'chat.postMessage'
        usernames = [user.username for user in users]
        info = {'token': policy.community.access_token}
        info['users'] = ','.join(usernames)
        call = policy.community.API + 'conversations.open'
        res = LogAPICall.make_api_call(policy.community, info, call)
        channel = res['channel']['id']
        values['channel'] = channel

        call = policy.community_integration.API + api_call
        res = LogAPICall.make_api_call(policy.community, values, call)

        action.community_post = res['ts']
        action.save()

    elif post_type == 'im':
        api_call = 'chat.postMessage'
        usernames = [user.username for user in users]

        for username in usernames:
            info = {'token': policy.community.access_token}
            info['users'] = username
            call = policy.community.API + 'conversations.open'
            res = LogAPICall.make_api_call(policy.community, info, call)
            channel = res['channel']['id']
            values['channel'] = channel

            call = policy.community.API + api_call
            res = LogAPICall.make_api_call(policy.community, values, call)

            action.community_post = res['ts']
            action.save()

    elif post_type == 'ephemeral':
        api_call = 'chat.postEphemeral'
        usernames = [user.username for user in users]

        for username in usernames:
            values['user'] = username

            if channel:
                values['channel'] = channel
            else:
                if action.action_type == "CommunityAction":
                    values['channel'] = action.channel
                else:
                    a = action.bundled_actions.all()[0]
                    values['channel'] = a.channel
            call = policy.community.API + api_call

            res = LogAPICall.make_api_call(policy.community, values, call)

            action.community_post = res['ts']
            action.save()
    elif post_type == 'channel':
        api_call = 'chat.postMessage'
        if channel:
            values['channel'] = channel
        else:
            if action.action_type == "CommunityAction":
                values['channel'] = action.channel
            else:
                a = action.bundled_actions.all()[0]
                values['channel'] = a.channel

        call = policy.community.API + api_call
        res = LogAPICall.make_api_call(policy.community, values, call)

        action.community_post = res['ts']
        action.save()<|MERGE_RESOLUTION|>--- conflicted
+++ resolved
@@ -84,64 +84,12 @@
                 response = redirect('/login?error=user_is_not_an_admin')
                 return response
 
-<<<<<<< HEAD
             context = {
                 "starterkits": StarterKit.objects.all(),
                 "res":res
             }
             return render(request, "policyadmin/init_starterkit_slack.html", context)
-=======
-            s = SlackCommunity.objects.filter(team_id=res['team']['id'])
-            community = None
-            user_group,_ = CommunityRole.objects.get_or_create(name="Slack: " + res['team']['name'] + ": Base User")
-
-            user = SlackUser.objects.filter(username=res['authed_user']['id'])
-
-            if not s.exists():
-                community = SlackCommunity.objects.create(
-                    community_name=res['team']['name'],
-                    team_id=res['team']['id'],
-                    bot_id = res['bot_user_id'],
-                    access_token=res['access_token'],
-                    base_role=user_group
-                    )
-                user_group.community = community
-                user_group.save()
-                cg = CommunityDoc.objects.create(text='', community=community)
-
-                community.community_guidelines=cg
-                community.save()
-
-                #get the list of users, create SlackUser object for each user
-                data2 = parse.urlencode({
-                    'token':community.access_token
-                }).encode()
-
-                req2 = urllib.request.Request('https://slack.com/api/users.list', data=data2)
-                resp2 = urllib.request.urlopen(req2)
-                res2 = json.loads(resp2.read().decode('utf-8'))
-
-                #https://api.slack.com/methods/users.list
-                if res2['ok']:
-                    for new_user in res2['members']:
-                        if (not new_user['deleted']) and (not new_user['is_bot']) and (new_user['id'] != 'USLACKBOT'):
-                            if new_user['id'] == res['authed_user']['id']:
-                                u,_ = SlackUser.objects.get_or_create(username=res['authed_user']['id'], readable_name=new_user['real_name'],
-                                                         access_token=res['authed_user']['access_token'],
-                                                         is_community_admin=True,
-                                                         community=community)
-                            else:
-                                u,_ = SlackUser.objects.get_or_create(username=new_user['id'], readable_name=new_user['real_name'], community=community)
-                            u.save()
-
-            else:
-                community = s[0]
-                community.community_name = res['team']['name']
-                community.team_id = res['team']['id']
-                community.bot_id = res['bot_user_id']
-                community.access_token = res['access_token']
-                community.save()
->>>>>>> cdd0504d
+                
 
     else:
         # error message stating that the sign-in/add-to-slack didn't work

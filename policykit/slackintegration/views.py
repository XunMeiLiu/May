--- conflicted
+++ resolved
@@ -231,35 +231,20 @@
 
 
         if new_api_action and not policy_kit_action:
-<<<<<<< HEAD
             #if they have execute permission, skip all policies
             if new_api_action.initiator.has_perm('slackintegration.can_execute_' + new_api_action.action_codename):
                 new_api_action.execute()
             else:
                 for policy in CommunityPolicy.objects.filter(community=new_api_action.community):
-                    if check_filter_code(policy, new_api_action):
-                        if not new_api_action.pk:
-                            new_api_action.community_origin = True
-                            new_api_action.is_bundled = False
-                            new_api_action.save()
-                        initialize_code(policy, new_api_action)
-                        cond_result = check_policy_code(policy, new_api_action)
-                        if cond_result == Proposal.PROPOSED or cond_result == Proposal.FAILED:
-                            new_api_action.revert()
-=======
-            for policy in CommunityPolicy.objects.filter(community=new_api_action.community):
-                if filter_policy(policy, new_api_action):
-                    if not new_api_action.pk:
-                        new_api_action.community_origin = True
-                        new_api_action.is_bundled = False
-                        new_api_action.save()
-                    initialize_policy(policy, new_api_action)
-                    cond_result = check_policy(policy, new_api_action)
-                    if cond_result == Proposal.PROPOSED or cond_result == Proposal.FAILED:
-                        new_api_action.revert()
-
-
->>>>>>> 8601ae53
+                  if filter_policy(policy, new_api_action):
+                      if not new_api_action.pk:
+                          new_api_action.community_origin = True
+                          new_api_action.is_bundled = False
+                          new_api_action.save()
+                      initialize_policy(policy, new_api_action)
+                      cond_result = check_policy(policy, new_api_action)
+                      if cond_result == Proposal.PROPOSED or cond_result == Proposal.FAILED:
+                          new_api_action.revert()
 
         if event.get('type') == 'reaction_added':
             ts = event['item']['ts']

--- conflicted
+++ resolved
@@ -68,11 +68,7 @@
 
         elif state == "app":
             # Checks that user is admin
-<<<<<<< HEAD
             dataAdmin = parse.urlencode({
-=======
-            dataAdmin= parse.urlencode({
->>>>>>> 675c44d9
                 'token': res['access_token'],
                 'user': res['authed_user']['id']
             }).encode()

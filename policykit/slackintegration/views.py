from django.shortcuts import render
from django.http import HttpResponse
from urllib import parse
import urllib.request
from policykit.settings import SLACK_CLIENT_SECRET
from django.contrib.auth import login, authenticate
import logging
from django.shortcuts import redirect
import json
from slackintegration.models import SlackCommunity, SlackUser, SlackRenameConversation, SlackJoinConversation, SlackPostMessage, SlackPinMessage
from policyengine.models import *
from policyengine.views import check_filter_code, check_policy_code, initialize_code
from django.contrib.auth.models import User, Group
from django.views.decorators.csrf import csrf_exempt
import datetime

logger = logging.getLogger(__name__)

NUMBERS_TEXT = {'zero': 0,
                'one': 1,
                'two': 2,
                'three': 3,
                'four': 4,
                'five': 5,
                'six': 6,
                'seven': 7,
                'eight': 8,
                'nine': 9
                }


NUMBERS = {0: 'zero',
           1: 'one',
           2: 'two',
           3: 'three',
           4: 'four',
           5: 'five',
           6: 'six',
           7: 'seven',
           8: 'eight',
           9: 'nine'}



# Create your views here.

def oauth(request):
    code = request.GET.get('code')
    state = request.GET.get('state')

    data = parse.urlencode({
        'client_id': '455205644210.932801604965',
        'client_secret': SLACK_CLIENT_SECRET,
        'code': code,
        }).encode()

    req = urllib.request.Request('https://slack.com/api/oauth.v2.access', data=data)
    resp = urllib.request.urlopen(req)
    res = json.loads(resp.read().decode('utf-8'))

    logger.info(res)

    if res['ok']:
        if state =="user":
            user = authenticate(request, oauth=res, platform="slack")
            if user:
                login(request, user)

        elif state == "app":
<<<<<<< HEAD
            # Checks that user is admin
            data = parse.urlencode({
                'token': res['access_token'],
                'user': res['authed_user']['id']
            }).encode()
            reqInfo = urllib.request.Request('https://slack.com/api/users.info', data=data)
            respInfo = urllib.request.urlopen(reqInfo)
            resInfo = json.loads(respInfo.read())
            
            if resInfo['user']['is_admin'] == False:
                response = redirect('/login?error=user_is_not_an_admin')
                return response
            
=======
            # Verify that user is admin before creating any communities / users
            dataAdmin = parse.urlencode({
                                   'token': res['access_token'],
                                   'user': res['authed_user']['id']
                                   }).encode()
            reqInfo = urllib.request.Request('https://slack.com/api/users.info', data=dataAdmin)
            respInfo = urllib.request.urlopen(reqInfo)
            resInfo = json.loads(respInfo.read())
            if resInfo['user']['is_admin'] == False:
                response = redirect('/login?error=user_is_not_an_admin')
                return response

>>>>>>> 0f265d2f
            s = SlackCommunity.objects.filter(team_id=res['team']['id'])
            community = None
            user_group,_ = CommunityRole.objects.get_or_create(name="Slack: " + res['team']['name'] + ": Base User")
            user = SlackUser.objects.filter(username=res['authed_user']['id'])

            if not s.exists():
                community = SlackCommunity.objects.create(
                    community_name=res['team']['name'],
                    team_id=res['team']['id'],
                    community.bot_id = res['bot_user_id'],
                    access_token=res['access_token'],
                    base_role=user_group
                    )
                user_group.community = community
                user_group.save()
<<<<<<< HEAD
                
=======

>>>>>>> 0f265d2f
                cg = CommunityDoc.objects.create(text='', community=community)

                community.community_guidelines=cg
                community.save()

                #get the list of users, create SlackUser object for each user
                data2 = parse.urlencode({
                    'token':community.access_token
                }).encode()

                req2 = urllib.request.Request('https://slack.com/api/users.list', data=data2)
                resp2 = urllib.request.urlopen(req2)
                res2 = json.loads(resp2.read().decode('utf-8'))

                #https://api.slack.com/methods/users.list
                if res2['ok']:
                    for new_user in res2['members']:
<<<<<<< HEAD
                        if (not new_user['deleted']) and (not new_user['is_bot']) and (new_user['id'] != 'USLACKBOT'):
                            if new_user['id'] == res['authed_user']['id']:
                                u,_ = SlackUser.objects.get_or_create(username=res['authed_user']['id'], readable_name=new_user['real_name'],
                                                         access_token=res['authed_user']['access_token'],
                                                         is_community_admin=True,
                                                         community=community)
                            else:
                                u,_ = SlackUser.objects.get_or_create(username=new_user['id'], readable_name=new_user['real_name'], community=community)
                
=======
                        if (not new_user['deleted']) and (not new_user['is_bot']) and (new_user['id'] != 'USLACKBOT') and (new_user['id'] != res['authed_user']['id']):
                            u,_ = SlackUser.objects.get_or_create(username=new_user['id'], readable_name=new_user['real_name'], community=community)
                            #elif new_user['is_bot']:
                            #community.bot_id = new_user['id']

            if not user.exists():
                _ = SlackUser.objects.create(username=res['authed_user']['id'],
                                                             access_token=res['authed_user']['access_token'],
                                                             is_community_admin=True,
                                                             community=community)
>>>>>>> 0f265d2f
            else:
                community = s[0]
                community.community_name = res['team']['name']
                community.team_id = res['team']['id']
                community.bot_id = res['bot_user_id']
                community.access_token = res['access_token']
                community.save()

    else:
        # error message stating that the sign-in/add-to-slack didn't work
        response = redirect('/login?error=cancel')
        return response

    response = redirect('/login?success=true')
    return response


def is_policykit_action(integration, test_a, test_b, api_name):
    current_time_minus = datetime.datetime.now() - datetime.timedelta(seconds=2)
    logs = LogAPICall.objects.filter(proposal_time__gte=current_time_minus,
                                            call_type=integration.API + api_name)

    if logs.exists():
        for log in logs:
            j_info = json.loads(log.extra_info)
            if test_a == j_info[test_b]:
                return True

    return False

@csrf_exempt
def action(request):
    json_data = json.loads(request.body)
    logger.info('RECEIVED ACTION')
    logger.info(json_data)
    action_type = json_data.get('type')

    if action_type == "url_verification":
        challenge = json_data.get('challenge')
        return HttpResponse(challenge)

    elif action_type == "event_callback":
        event = json_data.get('event')
        team_id = json_data.get('team_id')
        community = SlackCommunity.objects.get(team_id=team_id)
        admin_user = SlackUser.objects.filter(is_community_admin=True)[0]

        new_api_action = None
        policy_kit_action = False

        if event.get('type') == "channel_rename":
            if not is_policykit_action(community, event['channel']['name'], 'name', SlackRenameConversation.ACTION):
                new_api_action = SlackRenameConversation()
                new_api_action.community = community
                new_api_action.name = event['channel']['name']
                new_api_action.channel = event['channel']['id']

                u,_ = SlackUser.objects.get_or_create(username=event['user'],
                                                    community=community)
                new_api_action.initiator = u
                prev_names = new_api_action.get_channel_info()
                new_api_action.prev_name = prev_names[0]

        elif event.get('type') == 'message' and event.get('subtype') == None:
            if not is_policykit_action(community, event['text'], 'text', SlackPostMessage.ACTION):
                new_api_action = SlackPostMessage()
                new_api_action.community = community
                new_api_action.text = event['text']
                new_api_action.channel = event['channel']
                new_api_action.time_stamp = event['ts']

                u,_ = SlackUser.objects.get_or_create(username=event['user'], community=community)

                new_api_action.initiator = u

        elif event.get('type') == "member_joined_channel":
            if not is_policykit_action(community, event['channel'], 'channel', SlackJoinConversation.ACTION):
                new_api_action = SlackJoinConversation()
                new_api_action.community = community
                if event.get('inviter'):
                    u,_ = SlackUser.objects.get_or_create(username=event['inviter'],
                                                          community=community)
                    new_api_action.initiator = u
                else:
                    u,_ = SlackUser.objects.get_or_create(username=event['user'],
                                                          community=community)
                    new_api_action.initiator = u
                new_api_action.users = event.get('user')
                new_api_action.channel = event['channel']


        elif event.get('type') == 'pin_added':
            if not is_policykit_action(community, event['channel_id'], 'channel', SlackPinMessage.ACTION):
                new_api_action = SlackPinMessage()
                new_api_action.community = community

                u,_ = SlackUser.objects.get_or_create(username=event['user'],
                                                      community=community)
                new_api_action.initiator = u
                new_api_action.channel = event['channel_id']
                new_api_action.timestamp = event['item']['message']['ts']


        if new_api_action and not policy_kit_action:
            for policy in CommunityPolicy.objects.filter(community=new_api_action.community):
                if check_filter_code(policy, new_api_action):
                    if not new_api_action.pk:
                        new_api_action.community_origin = True
                        new_api_action.is_bundled = False
                        new_api_action.save()
                    initialize_code(policy, new_api_action)
                    cond_result = check_policy_code(policy, new_api_action)
                    if cond_result == Proposal.PROPOSED or cond_result == Proposal.FAILED:
                        new_api_action.revert()



        if event.get('type') == 'reaction_added':
            ts = event['item']['ts']
            action = None
            action_res = CommunityAction.objects.filter(community_post=ts)
            if action_res.exists():
                action = action_res[0]

                if event['reaction'] == '+1' or event['reaction'] == '-1':
                    if event['reaction'] == '+1':
                        value = True
                    elif event['reaction'] == '-1':
                        value = False

                    user,_ = SlackUser.objects.get_or_create(username=event['user'],
                                                            community=action.community)
                    uv = BooleanVote.objects.filter(proposal=action.proposal,
                                                                 user=user)
                    if uv.exists():
                        uv = uv[0]
                        uv.boolean_value = value
                        uv.save()
                    else:
                        uv = BooleanVote.objects.create(proposal=action.proposal, user=user, boolean_value=value)

            if action == None:
                action_res = CommunityActionBundle.objects.filter(community_post=ts)
                if action_res.exists():
                    action = action_res[0]

                    bundled_actions = list(action.bundled_actions.all())

                    if event['reaction'] in NUMBERS_TEXT.keys():
                        num = NUMBERS_TEXT[event['reaction']]
                        voted_action = bundled_actions[num]

                        user,_ = SlackUser.objects.get_or_create(username=event['user'],
                                                               community=voted_action.community)
                        uv = NumberVote.objects.filter(proposal=voted_action.proposal,
                                                                 user=user)
                        if uv.exists():
                            uv = uv[0]
                            uv.number_value = 1
                            uv.save()
                        else:
                            uv = NumberVote.objects.create(proposal=voted_action.proposal, user=user, number_value=1)

    return HttpResponse("")



def post_policy(policy, action, users=None, post_type='channel', template=None, channel=None):
    from policyengine.models import LogAPICall, CommunityActionBundle

    if action.action_type == "CommunityActionBundle" and action.bundle_type == CommunityActionBundle.ELECTION:
        policy_message_default = "This action is governed by the following policy: " + policy.explanation + '. Decide between options below:\n'
        bundled_actions = action.bundled_actions.all()
        for num, a in enumerate(bundled_actions):
            policy_message_default += ':' + NUMBERS[num] + ': ' + str(a) + '\n'
    else:
        policy_message_default = "This action is governed by the following policy: " + policy.explanation + '. Vote with :thumbsup: or :thumbsdown: on this post.'

    values = {'token': policy.community.access_token}

    if not template:
        policy_message = policy_message_default
    else:
        policy_message = template

    values['text'] = policy_message

    # mpim - all users
    # im each user
    # channel all users
    # channel ephemeral users

    if post_type == "mpim":
        api_call = 'chat.postMessage'
        usernames = [user.username for user in users]
        info = {'token': policy.community.access_token}
        info['users'] = ','.join(usernames)
        call = policy.community.API + 'conversations.open'
        res = LogAPICall.make_api_call(policy.community, info, call)
        channel = res['channel']['id']
        values['channel'] = channel

        call = policy.community_integration.API + api_call
        res = LogAPICall.make_api_call(policy.community, values, call)

        action.community_post = res['ts']
        action.save()

    elif post_type == 'im':
        api_call = 'chat.postMessage'
        usernames = [user.username for user in users]

        for username in usernames:
            info = {'token': policy.community.access_token}
            info['users'] = username
            call = policy.community.API + 'conversations.open'
            res = LogAPICall.make_api_call(policy.community, info, call)
            channel = res['channel']['id']
            values['channel'] = channel

            call = policy.community.API + api_call
            res = LogAPICall.make_api_call(policy.community, values, call)

            action.community_post = res['ts']
            action.save()

    elif post_type == 'ephemeral':
        api_call = 'chat.postEphemeral'
        usernames = [user.username for user in users]

        for username in usernames:
            values['user'] = username

            if channel:
                values['channel'] = channel
            else:
                if action.action_type == "CommunityAction":
                    values['channel'] = action.channel
                else:
                    a = action.bundled_actions.all()[0]
                    values['channel'] = a.channel
            call = policy.community.API + api_call

            res = LogAPICall.make_api_call(policy.community, values, call)

            action.community_post = res['ts']
            action.save()
    elif post_type == 'channel':
        api_call = 'chat.postMessage'
        if channel:
            values['channel'] = channel
        else:
            if action.action_type == "CommunityAction":
                values['channel'] = action.channel
            else:
                a = action.bundled_actions.all()[0]
                values['channel'] = a.channel

        call = policy.community.API + api_call
        res = LogAPICall.make_api_call(policy.community, values, call)

        action.community_post = res['ts']
        action.save()<|MERGE_RESOLUTION|>--- conflicted
+++ resolved
@@ -67,34 +67,19 @@
                 login(request, user)
 
         elif state == "app":
-<<<<<<< HEAD
             # Checks that user is admin
-            data = parse.urlencode({
+            dataAdmin= parse.urlencode({
                 'token': res['access_token'],
                 'user': res['authed_user']['id']
             }).encode()
-            reqInfo = urllib.request.Request('https://slack.com/api/users.info', data=data)
+            reqInfo = urllib.request.Request('https://slack.com/api/users.info', data=dataAdmin)
             respInfo = urllib.request.urlopen(reqInfo)
             resInfo = json.loads(respInfo.read())
             
             if resInfo['user']['is_admin'] == False:
                 response = redirect('/login?error=user_is_not_an_admin')
                 return response
-            
-=======
-            # Verify that user is admin before creating any communities / users
-            dataAdmin = parse.urlencode({
-                                   'token': res['access_token'],
-                                   'user': res['authed_user']['id']
-                                   }).encode()
-            reqInfo = urllib.request.Request('https://slack.com/api/users.info', data=dataAdmin)
-            respInfo = urllib.request.urlopen(reqInfo)
-            resInfo = json.loads(respInfo.read())
-            if resInfo['user']['is_admin'] == False:
-                response = redirect('/login?error=user_is_not_an_admin')
-                return response
-
->>>>>>> 0f265d2f
+
             s = SlackCommunity.objects.filter(team_id=res['team']['id'])
             community = None
             user_group,_ = CommunityRole.objects.get_or_create(name="Slack: " + res['team']['name'] + ": Base User")
@@ -110,11 +95,6 @@
                     )
                 user_group.community = community
                 user_group.save()
-<<<<<<< HEAD
-                
-=======
-
->>>>>>> 0f265d2f
                 cg = CommunityDoc.objects.create(text='', community=community)
 
                 community.community_guidelines=cg
@@ -132,7 +112,6 @@
                 #https://api.slack.com/methods/users.list
                 if res2['ok']:
                     for new_user in res2['members']:
-<<<<<<< HEAD
                         if (not new_user['deleted']) and (not new_user['is_bot']) and (new_user['id'] != 'USLACKBOT'):
                             if new_user['id'] == res['authed_user']['id']:
                                 u,_ = SlackUser.objects.get_or_create(username=res['authed_user']['id'], readable_name=new_user['real_name'],
@@ -142,18 +121,6 @@
                             else:
                                 u,_ = SlackUser.objects.get_or_create(username=new_user['id'], readable_name=new_user['real_name'], community=community)
                 
-=======
-                        if (not new_user['deleted']) and (not new_user['is_bot']) and (new_user['id'] != 'USLACKBOT') and (new_user['id'] != res['authed_user']['id']):
-                            u,_ = SlackUser.objects.get_or_create(username=new_user['id'], readable_name=new_user['real_name'], community=community)
-                            #elif new_user['is_bot']:
-                            #community.bot_id = new_user['id']
-
-            if not user.exists():
-                _ = SlackUser.objects.create(username=res['authed_user']['id'],
-                                                             access_token=res['authed_user']['access_token'],
-                                                             is_community_admin=True,
-                                                             community=community)
->>>>>>> 0f265d2f
             else:
                 community = s[0]
                 community.community_name = res['team']['name']

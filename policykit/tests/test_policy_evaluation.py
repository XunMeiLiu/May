--- conflicted
+++ resolved
@@ -9,11 +9,6 @@
 from integrations.slack.models import SlackCommunity, SlackPinMessage, SlackStarterKit, SlackUser
 from policyengine.models import CommunityRole, PlatformAction, PlatformPolicy, Proposal
 from policyengine.views import check_policy, filter_policy
-<<<<<<< HEAD
-
-METAGOV_URL = "http://127.0.0.1:8000"
-=======
->>>>>>> b816bdaf
 
 
 class EvaluationTests(TestCase):
@@ -194,17 +189,10 @@
         policy = PlatformPolicy()
         policy.community = self.community
         policy.filter = """return action.action_codename == 'metagovaction' \
-<<<<<<< HEAD
-and action.event_type == 'discourse_post_created'"""
-        policy.initialize = "action.data.set('test_verify_username', action.initiator.metagovuser.get_real_username())"
-        policy.notify = "pass"
-        policy.check = "return PASSED if action.get_metagov_action_data()['category'] == 0 else FAILED"
-=======
 and action.event_type == 'discourse.post_created'"""
         policy.initialize = "action.data.set('test_verify_username', action.initiator.metagovuser.external_username)"
         policy.notify = "pass"
         policy.check = "return PASSED if action.event_data['category'] == 0 else FAILED"
->>>>>>> b816bdaf
         policy.success = "action.execute()"  # Needed to mark as "passed" because of bug https://github.com/amyxzhang/policykit/issues/305
         policy.fail = "pass"
         policy.description = "test"
@@ -215,12 +203,8 @@
         event_payload = {
             "community": metagov_slug(self.community),
             "initiator": {"user_id": "miriam", "provider": "discourse"},
-<<<<<<< HEAD
-            "event_type": "discourse_post_created",
-=======
             "source": "discourse",
             "event_type": "post_created",
->>>>>>> b816bdaf
             "data": {"title": "test", "raw": "post text", "category": 0},
         }
 
@@ -232,15 +216,6 @@
 
         self.assertEqual(MetagovPlatformAction.objects.all().count(), 1)
 
-<<<<<<< HEAD
-        action = MetagovPlatformAction.objects.filter(event_type="discourse_post_created").first()
-
-        self.assertEqual(action.community.platform, "slack") ## the action.community is the community that is connected to metagov
-        self.assertEqual(action.initiator.username, "discourse.miriam")
-        self.assertEqual(action.initiator.metagovuser.get_real_username(), "miriam")
-        self.assertEqual(action.data.get("test_verify_username"), "miriam")
-        self.assertEqual(action.get_metagov_action_data()["raw"], "post text")
-=======
         action = MetagovPlatformAction.objects.filter(event_type="discourse.post_created").first()
 
         self.assertEqual(action.community.platform, "slack") ## the action.community is the community that is connected to metagov
@@ -248,6 +223,5 @@
         self.assertEqual(action.initiator.metagovuser.external_username, "miriam")
         self.assertEqual(action.data.get("test_verify_username"), "miriam")
         self.assertEqual(action.event_data["raw"], "post text")
->>>>>>> b816bdaf
 
         self.assertEqual(action.proposal.status, "passed")